--- conflicted
+++ resolved
@@ -69,14 +69,6 @@
       - uses: davidB/rust-cargo-make@v1
       - uses: browser-actions/setup-firefox@latest
       - uses: jetli/wasm-pack-action@v0.4.0
-<<<<<<< HEAD
-      - run: sudo rm -rf /usr/share/dotnet
-      - run: sudo rm -rf "$AGENT_TOOLSDIRECTORY"
-      - run: |
-          df -h
-          sudo rm -rf ${GITHUB_WORKSPACE}/.git
-          df -h
-=======
       - name: Free Disk Space (Ubuntu)
         uses: jlumbroso/free-disk-space@v1.3.1
         with: # speed things up a bit
@@ -84,7 +76,6 @@
           docker-images: false
           swap-storage: false
 
->>>>>>> 53343bfd
       - run: cargo make tests
 
   fmt:
@@ -121,44 +112,6 @@
           save-if: ${{ github.ref == 'refs/heads/master' }}
       - run: cargo clippy --workspace --examples --tests -- -D warnings
 
-<<<<<<< HEAD
-  miri:
-    if: github.event.pull_request.draft == false
-    name: Miri
-    runs-on: ubuntu-latest
-    env:
-      CARGO_UNSTABLE_SPARSE_REGISTRY: 'true'
-      RUSTFLAGS: -Dwarnings
-      RUST_BACKTRACE: 1
-      MIRIFLAGS: -Zmiri-tag-gc=1
-      # Change to specific Rust release to pin
-      rust_stable: stable
-      rust_nightly: nightly-2023-11-16
-      rust_clippy: 1.70.0
-
-    steps:
-      - uses: actions/checkout@v4
-      - uses: ilammy/setup-nasm@v1
-      - name: Install Rust ${{ env.rust_nightly }}
-        uses: dtolnay/rust-toolchain@master
-        with:
-          toolchain: ${{ env.rust_nightly }}
-          components: miri
-      - uses: Swatinem/rust-cache@v2
-        with:
-          cache-all-crates: "true"
-          save-if: ${{ github.ref == 'refs/heads/master' }}
-      - name: miri
-        # Many of tests in tokio/tests and doctests use #[tokio::test] or
-        # #[tokio::main] that calls epoll_create1 that Miri does not support.
-        # run: cargo miri test --features full --lib --no-fail-fast
-        run: |
-          cargo miri test --package dioxus-core -- --exact --nocapture
-          cargo miri test --package dioxus-native-core --test miri_native  -- --exact --nocapture
-        env:
-          MIRIFLAGS: -Zmiri-disable-isolation -Zmiri-strict-provenance -Zmiri-retag-fields
-          PROPTEST_CASES: 10
-=======
   # We removed most unsafe that we can, and using nightly doubles our cache size
   # miri:
   #   if: github.event.pull_request.draft == false
@@ -196,7 +149,6 @@
   #       env:
   #         MIRIFLAGS: -Zmiri-disable-isolation -Zmiri-strict-provenance -Zmiri-retag-fields
   #         PROPTEST_CASES: 10
->>>>>>> 53343bfd
 
   playwright:
     if: github.event.pull_request.draft == false
@@ -209,15 +161,12 @@
       - uses: actions/setup-node@v4
         with:
           node-version: 16
-<<<<<<< HEAD
-=======
       - name: Free Disk Space (Ubuntu)
         uses: jlumbroso/free-disk-space@v1.3.1
         with: # speed things up a bit
           large-packages: false
           docker-images: false
           swap-storage: false
->>>>>>> 53343bfd
       - name: Install Rust
         uses: dtolnay/rust-toolchain@master
         with:
@@ -263,11 +212,7 @@
           - {
               target: x86_64-pc-windows-msvc,
               os: windows-latest,
-<<<<<<< HEAD
-              toolchain: "1.71.0",
-=======
-              toolchain: "1.75.0",
->>>>>>> 53343bfd
+              toolchain: "1.75.0",
               cross: false,
               command: "test",
               args: "--all --tests",
@@ -275,11 +220,7 @@
           - {
               target: x86_64-apple-darwin,
               os: macos-latest,
-<<<<<<< HEAD
-              toolchain: "1.71.0",
-=======
-              toolchain: "1.75.0",
->>>>>>> 53343bfd
+              toolchain: "1.75.0",
               cross: false,
               command: "test",
               args: "--all --tests",
@@ -287,11 +228,7 @@
           - {
               target: aarch64-apple-ios,
               os: macos-latest,
-<<<<<<< HEAD
-              toolchain: "1.71.0",
-=======
-              toolchain: "1.75.0",
->>>>>>> 53343bfd
+              toolchain: "1.75.0",
               cross: false,
               command: "build",
               args: "--package dioxus-mobile",
@@ -299,11 +236,7 @@
           - {
               target: aarch64-linux-android,
               os: ubuntu-latest,
-<<<<<<< HEAD
-              toolchain: "1.71.0",
-=======
-              toolchain: "1.75.0",
->>>>>>> 53343bfd
+              toolchain: "1.75.0",
               cross: true,
               command: "build",
               args: "--package dioxus-mobile",
