--- conflicted
+++ resolved
@@ -5,11 +5,7 @@
 }
 
 fn app() -> Element {
-<<<<<<< HEAD
-    let future = use_resource(|| async move {
-=======
     let future = use_resource(move || async move {
->>>>>>> 53343bfd
         let mut eval = eval(
             r#"
                 dioxus.send("Hi from JS!");
@@ -26,11 +22,7 @@
         res
     });
 
-<<<<<<< HEAD
-    match future.value().read().as_ref() {
-=======
     match future.value().as_ref() {
->>>>>>> 53343bfd
         Some(v) => rsx!( p { "{v}" } ),
         _ => rsx!( p { "waiting.." } ),
     }
