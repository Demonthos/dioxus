use dioxus::prelude::*;
use std::collections::HashMap;

fn main() {
    launch(app);
}

fn app() -> Element {
    let mut breed = use_signal(|| "deerhound".to_string());
<<<<<<< HEAD
    let breed_list = use_resource(|| async move {
=======
    let breed_list = use_resource(move || async move {
>>>>>>> 53343bfd
        let list = reqwest::get("https://dog.ceo/api/breeds/list/all")
            .await
            .unwrap()
            .json::<ListBreeds>()
            .await;

        let Ok(breeds) = list else {
            return rsx! { "error fetching breeds" };
        };

        rsx! {
            for cur_breed in breeds.message.keys().take(10).cloned() {
                li { key: "{cur_breed}",
                    button { onclick: move |_| breed.set(cur_breed.clone()),
                        "{cur_breed}"
                    }
                }
            }
        }
    });

<<<<<<< HEAD
    let Some(breed_list) = breed_list.value().cloned() else {
=======
    let Some(breed_list) = breed_list() else {
>>>>>>> 53343bfd
        return rsx! { "loading breeds..." };
    };

    rsx! {
        h1 { "Select a dog breed!" }
        div { height: "500px", display: "flex",
            ul { flex: "50%", {breed_list} }
            div { flex: "50%", BreedPic { breed } }
        }
    }
}

#[component]
fn BreedPic(breed: Signal<String>) -> Element {
<<<<<<< HEAD
    let fut = use_resource(|| async move {
=======
    let mut fut = use_resource(move || async move {
>>>>>>> 53343bfd
        reqwest::get(format!("https://dog.ceo/api/breed/{breed}/images/random"))
            .await
            .unwrap()
            .json::<DogApi>()
            .await
    });

<<<<<<< HEAD
    match fut.value().read().as_ref() {
        Some(Ok(resp)) => rsx! {
            div {
                button { onclick: move |_| fut.restart(), "Click to fetch another doggo" }
                img { max_width: "500px", max_height: "500px", src: "{resp.message}" }
            }
        },
        _ => rsx! { "loading image..." },
=======
    match fut.read().as_ref() {
        Some(Ok(resp)) => rsx! {
            button { onclick: move |_| fut.restart(), "Click to fetch another doggo" }
            img { max_width: "500px", max_height: "500px", src: "{resp.message}" }
        },
        Some(Err(_)) => rsx! { "loading image failed" },
        None => rsx! { "loading image..." },
>>>>>>> 53343bfd
    }
}

#[derive(Debug, Clone, PartialEq, serde::Deserialize)]
struct ListBreeds {
    message: HashMap<String, Vec<String>>,
}

#[derive(serde::Deserialize, Debug)]
struct DogApi {
    message: String,
}<|MERGE_RESOLUTION|>--- conflicted
+++ resolved
@@ -7,11 +7,7 @@
 
 fn app() -> Element {
     let mut breed = use_signal(|| "deerhound".to_string());
-<<<<<<< HEAD
-    let breed_list = use_resource(|| async move {
-=======
     let breed_list = use_resource(move || async move {
->>>>>>> 53343bfd
         let list = reqwest::get("https://dog.ceo/api/breeds/list/all")
             .await
             .unwrap()
@@ -24,20 +20,12 @@
 
         rsx! {
             for cur_breed in breeds.message.keys().take(10).cloned() {
-                li { key: "{cur_breed}",
-                    button { onclick: move |_| breed.set(cur_breed.clone()),
-                        "{cur_breed}"
-                    }
-                }
+                li { key: "{cur_breed}", button { onclick: move |_| breed.set(cur_breed.clone()), "{cur_breed}" } }
             }
         }
     });
 
-<<<<<<< HEAD
-    let Some(breed_list) = breed_list.value().cloned() else {
-=======
     let Some(breed_list) = breed_list() else {
->>>>>>> 53343bfd
         return rsx! { "loading breeds..." };
     };
 
@@ -45,18 +33,16 @@
         h1 { "Select a dog breed!" }
         div { height: "500px", display: "flex",
             ul { flex: "50%", {breed_list} }
-            div { flex: "50%", BreedPic { breed } }
+            div { flex: "50%",
+                BreedPic { breed }
+            }
         }
     }
 }
 
 #[component]
 fn BreedPic(breed: Signal<String>) -> Element {
-<<<<<<< HEAD
-    let fut = use_resource(|| async move {
-=======
     let mut fut = use_resource(move || async move {
->>>>>>> 53343bfd
         reqwest::get(format!("https://dog.ceo/api/breed/{breed}/images/random"))
             .await
             .unwrap()
@@ -64,24 +50,13 @@
             .await
     });
 
-<<<<<<< HEAD
-    match fut.value().read().as_ref() {
-        Some(Ok(resp)) => rsx! {
-            div {
-                button { onclick: move |_| fut.restart(), "Click to fetch another doggo" }
-                img { max_width: "500px", max_height: "500px", src: "{resp.message}" }
-            }
-        },
-        _ => rsx! { "loading image..." },
-=======
     match fut.read().as_ref() {
         Some(Ok(resp)) => rsx! {
             button { onclick: move |_| fut.restart(), "Click to fetch another doggo" }
             img { max_width: "500px", max_height: "500px", src: "{resp.message}" }
         },
-        Some(Err(_)) => rsx! { "loading image failed" },
-        None => rsx! { "loading image..." },
->>>>>>> 53343bfd
+        Some(Err(_)) => rsx! {"loading image failed"},
+        None => rsx! {"loading image..."},
     }
 }
 
