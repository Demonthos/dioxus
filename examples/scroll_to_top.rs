use dioxus::prelude::*;

fn main() {
    launch_desktop(app);
}

fn app() -> Element {
    let mut header_element = use_signal(|| None);

    rsx! {
        div {
            h1 {
<<<<<<< HEAD
                onmounted: move |cx| header_element.set(Some(cx.inner().clone())),
=======
                onmounted: move |cx| header_element.set(Some(cx.data())),
>>>>>>> 53343bfd
                "Scroll to top example"
            }

            for i in 0..100 {
                div { "Item {i}" }
            }

            button {
                onclick: move |_| async move {
                    if let Some(header) = header_element.cloned() {
                        let _ = header.scroll_to(ScrollBehavior::Smooth).await;
                    }
                },
                "Scroll to top"
            }
        }
    }
}<|MERGE_RESOLUTION|>--- conflicted
+++ resolved
@@ -9,14 +9,7 @@
 
     rsx! {
         div {
-            h1 {
-<<<<<<< HEAD
-                onmounted: move |cx| header_element.set(Some(cx.inner().clone())),
-=======
-                onmounted: move |cx| header_element.set(Some(cx.data())),
->>>>>>> 53343bfd
-                "Scroll to top example"
-            }
+            h1 { onmounted: move |cx| header_element.set(Some(cx.data())), "Scroll to top example" }
 
             for i in 0..100 {
                 div { "Item {i}" }
