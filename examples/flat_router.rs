use dioxus::prelude::*;
<<<<<<< HEAD
use dioxus::router::prelude::*;
=======
>>>>>>> 53343bfd

fn main() {
    launch(|| {
        rsx! {
            Router::<Route> {}
        }
    })
}

#[derive(Routable, Clone)]
#[rustfmt::skip]
enum Route {
    #[layout(Footer)]
        #[route("/")]
        Home {},

        #[route("/games")]
        Games {},

        #[route("/play")]
        Play {},

        #[route("/settings")]
        Settings {},
}

#[component]
fn Footer() -> Element {
    rsx! {
        Outlet::<Route> {}
        p { "----" }
        nav {
            style { {STYLE} }
            Link { to: Route::Home {}, class: "nav-btn", "Home" }
            Link { to: Route::Games {}, class: "nav-btn", "Games" }
            Link { to: Route::Play {}, class: "nav-btn", "Play" }
            Link { to: Route::Settings {}, class: "nav-btn", "Settings" }
        }
    }
}

#[component]
fn Home() -> Element {
    rsx!("Home")
}

#[component]
fn Games() -> Element {
    rsx!("Games")
}

#[component]
fn Play() -> Element {
    rsx!("Play")
}

#[component]
fn Settings() -> Element {
    rsx!("Settings")
}

const STYLE: &str = r#"
    nav {
        display: flex;
        justify-content: space-around;
    }
    .nav-btn {
        text-decoration: none;
        color: black;
    }
"#;<|MERGE_RESOLUTION|>--- conflicted
+++ resolved
@@ -1,14 +1,8 @@
 use dioxus::prelude::*;
-<<<<<<< HEAD
-use dioxus::router::prelude::*;
-=======
->>>>>>> 53343bfd
 
 fn main() {
     launch(|| {
-        rsx! {
-            Router::<Route> {}
-        }
+        rsx! { Router::<Route> {} }
     })
 }
 
