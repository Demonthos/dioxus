//! An advanced usage of the router with nested routes and redirects.
//!
//! Dioxus implements an enum-based router, which allows you to define your routes in a type-safe way.
//! However, since we need to bake quite a bit of logic into the enum, we have to add some extra syntax.
//!
//! Note that you don't need to use advanced features like nest, redirect, etc, since these can all be implemented
//! manually, but they are provided as a convenience.

use dioxus::prelude::*;

fn main() {
    launch_desktop(|| {
<<<<<<< HEAD
        rsx! { Router::<Route> {} }
=======
        rsx! {
            style { {include_str!("./assets/router.css")} }
            Router::<Route> {}
        }
>>>>>>> 451a8f23
    });
}

// Turn off rustfmt since we're doing layouts and routes in the same enum
#[derive(Routable, Clone, Debug, PartialEq)]
#[rustfmt::skip]
enum Route {
    // Wrap Home in a Navbar Layout
    #[layout(NavBar)]
        // The default route is always "/" unless otherwise specified
        #[route("/")]
        Home {},

        // Wrap the next routes in a layout and a nest
        #[nest("/blog")]
        #[layout(Blog)]
            // At "/blog", we want to show a list of blog posts
            #[route("/")]
            BlogList {},

            // At "/blog/:name", we want to show a specific blog post, using the name slug
            #[route("/:name")]
            BlogPost { name: String },

        // We need to end the blog layout and nest
        // Note we don't need either - we could've just done `/blog/` and `/blog/:name` without nesting,
        // but it's a bit cleaner this way
        #[end_layout]
        #[end_nest]

    // And the regular page layout
    #[end_layout]

    // Add some redirects for the `/myblog` route
    #[nest("/myblog")]
        #[redirect("/", || Route::BlogList {})]
        #[redirect("/:name", |name: String| Route::BlogPost { name })]
    #[end_nest]

    // Finally, we need to handle the 404 page
    #[route("/:..route")]
    PageNotFound {
        route: Vec<String>,
    },
}

#[component]
fn NavBar() -> Element {
    rsx! {
        nav { id: "navbar",
            Link { to: Route::Home {}, "Home" }
            Link { to: Route::BlogList {}, "Blog" }
        }
        Outlet::<Route> {}
    }
}

#[component]
fn Home() -> Element {
    rsx! { h1 { "Welcome to the Dioxus Blog!" } }
}

#[component]
fn Blog() -> Element {
    rsx! {
        h1 { "Blog" }
        Outlet::<Route> {}
    }
}

#[component]
fn BlogList() -> Element {
    rsx! {
<<<<<<< HEAD
            h2 { "Choose a post" }
            ul {
                li {
                    Link {
                        to: Route::BlogPost {
        name: "Blog post 1".into(),
    },
                        "Read the first blog post"
                    }
                }
                li {
                    Link {
                        to: Route::BlogPost {
        name: "Blog post 2".into(),
    },
                        "Read the second blog post"
                    }
                }
=======
        h2 { "Choose a post" }
        div { id: "blog-list",
            Link { to: Route::BlogPost { name: "Blog post 1".into() },
                "Read the first blog post"
            }
            Link { to: Route::BlogPost { name: "Blog post 2".into() },
                "Read the second blog post"
>>>>>>> 451a8f23
            }
        }
}

// We can use the `name` slug to show a specific blog post
// In theory we could read from the filesystem or a database here
#[component]
fn BlogPost(name: String) -> Element {
    let contents = match name.as_str() {
        "Blog post 1" => "This is the first blog post. It's not very interesting.",
        "Blog post 2" => "This is the second blog post. It's not very interesting either.",
        _ => "This blog post doesn't exist.",
    };

    rsx! {
        h2 { "{name}" }
        p { "{contents}" }
    }
}

#[component]
fn PageNotFound(route: Vec<String>) -> Element {
    rsx! {
        h1 { "Page not found" }
        p { "We are terribly sorry, but the page you requested doesn't exist." }
        pre { color: "red", "log:\nattemped to navigate to: {route:?}" }
    }
}<|MERGE_RESOLUTION|>--- conflicted
+++ resolved
@@ -10,14 +10,10 @@
 
 fn main() {
     launch_desktop(|| {
-<<<<<<< HEAD
-        rsx! { Router::<Route> {} }
-=======
         rsx! {
             style { {include_str!("./assets/router.css")} }
             Router::<Route> {}
         }
->>>>>>> 451a8f23
     });
 }
 
@@ -91,26 +87,6 @@
 #[component]
 fn BlogList() -> Element {
     rsx! {
-<<<<<<< HEAD
-            h2 { "Choose a post" }
-            ul {
-                li {
-                    Link {
-                        to: Route::BlogPost {
-        name: "Blog post 1".into(),
-    },
-                        "Read the first blog post"
-                    }
-                }
-                li {
-                    Link {
-                        to: Route::BlogPost {
-        name: "Blog post 2".into(),
-    },
-                        "Read the second blog post"
-                    }
-                }
-=======
         h2 { "Choose a post" }
         div { id: "blog-list",
             Link { to: Route::BlogPost { name: "Blog post 1".into() },
@@ -118,7 +94,6 @@
             }
             Link { to: Route::BlogPost { name: "Blog post 2".into() },
                 "Read the second blog post"
->>>>>>> 451a8f23
             }
         }
 }
