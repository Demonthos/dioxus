use dioxus::prelude::*;
use std::time::Duration;

fn main() {
    launch_desktop(app);
}

fn app() -> Element {
    let mut running = use_signal(|| true);
    let mut count = use_signal(|| 0);
    let mut saved_values = use_signal(|| vec![0.to_string()]);

    // use_memo will recompute the value of the signal whenever the captured signals change
    let doubled_count = use_memo(move || count() * 2);

    // use_effect will subscribe to any changes in the signal values it captures
    // effects will always run after first mount and then whenever the signal values change
<<<<<<< HEAD
    use_effect(move || println!("Count changed to {}", count()));
=======
    use_effect(move || println!("Count changed to {count}"));
>>>>>>> 53343bfd

    // We can do early returns and conditional rendering which will pause all futures that haven't been polled
    if count() > 30 {
        return rsx! {
            h1 { "Count is too high!" }
<<<<<<< HEAD
            button {
                onclick: move |_| count.set(0),
                "Press to reset"
            }
=======
            button { onclick: move |_| count.set(0), "Press to reset" }
>>>>>>> 53343bfd
        };
    }

    // use_future will spawn an infinitely running future that can be started and stopped
<<<<<<< HEAD
    use_future(|| async move {
=======
    use_future(move || async move {
>>>>>>> 53343bfd
        loop {
            if running() {
                count += 1;
            }
            tokio::time::sleep(Duration::from_millis(400)).await;
        }
    });

<<<<<<< HEAD
    // use_resource will spawn a future that resolves to a value - essentially an async memo
=======
    // use_resource will spawn a future that resolves to a value
>>>>>>> 53343bfd
    let _slow_count = use_resource(move || async move {
        tokio::time::sleep(Duration::from_millis(200)).await;
        count() * 2
    });

    rsx! {
        h1 { "High-Five counter: {count}" }
        button { onclick: move |_| count += 1, "Up high!" }
        button { onclick: move |_| count -= 1, "Down low!" }
        button { onclick: move |_| running.toggle(), "Toggle counter" }
<<<<<<< HEAD
        button { onclick: move |_| saved_values.push(count().to_string()), "Save this value" }
=======
        button { onclick: move |_| saved_values.push(count.to_string()), "Save this value" }
>>>>>>> 53343bfd
        button { onclick: move |_| saved_values.clear(), "Clear saved values" }

        // We can do boolean operations on the current signal value
        if count() > 5 {
            h2 { "High five!" }
        }

        // We can cleanly map signals with iterators
        for value in saved_values.iter() {
            h3 { "Saved value: {value}" }
        }

        // We can also use the signal value as a slice
        if let [ref first, .., ref last] = saved_values.read().as_slice() {
            li { "First and last: {first}, {last}" }
        } else {
            "No saved values"
        }

        // You can pass a value directly to any prop that accepts a signal
        Child { count: doubled_count() }
<<<<<<< HEAD
=======
        Child { count: doubled_count }
>>>>>>> 53343bfd
    }
}

#[component]
fn Child(mut count: ReadOnlySignal<i32>) -> Element {
<<<<<<< HEAD
=======
    println!("rendering child with count {count}");

>>>>>>> 53343bfd
    rsx! {
        h1 { "{count}" }
    }
}<|MERGE_RESOLUTION|>--- conflicted
+++ resolved
@@ -15,33 +15,18 @@
 
     // use_effect will subscribe to any changes in the signal values it captures
     // effects will always run after first mount and then whenever the signal values change
-<<<<<<< HEAD
-    use_effect(move || println!("Count changed to {}", count()));
-=======
     use_effect(move || println!("Count changed to {count}"));
->>>>>>> 53343bfd
 
     // We can do early returns and conditional rendering which will pause all futures that haven't been polled
     if count() > 30 {
         return rsx! {
             h1 { "Count is too high!" }
-<<<<<<< HEAD
-            button {
-                onclick: move |_| count.set(0),
-                "Press to reset"
-            }
-=======
             button { onclick: move |_| count.set(0), "Press to reset" }
->>>>>>> 53343bfd
         };
     }
 
     // use_future will spawn an infinitely running future that can be started and stopped
-<<<<<<< HEAD
-    use_future(|| async move {
-=======
     use_future(move || async move {
->>>>>>> 53343bfd
         loop {
             if running() {
                 count += 1;
@@ -50,11 +35,7 @@
         }
     });
 
-<<<<<<< HEAD
-    // use_resource will spawn a future that resolves to a value - essentially an async memo
-=======
     // use_resource will spawn a future that resolves to a value
->>>>>>> 53343bfd
     let _slow_count = use_resource(move || async move {
         tokio::time::sleep(Duration::from_millis(200)).await;
         count() * 2
@@ -65,11 +46,7 @@
         button { onclick: move |_| count += 1, "Up high!" }
         button { onclick: move |_| count -= 1, "Down low!" }
         button { onclick: move |_| running.toggle(), "Toggle counter" }
-<<<<<<< HEAD
-        button { onclick: move |_| saved_values.push(count().to_string()), "Save this value" }
-=======
         button { onclick: move |_| saved_values.push(count.to_string()), "Save this value" }
->>>>>>> 53343bfd
         button { onclick: move |_| saved_values.clear(), "Clear saved values" }
 
         // We can do boolean operations on the current signal value
@@ -91,20 +68,14 @@
 
         // You can pass a value directly to any prop that accepts a signal
         Child { count: doubled_count() }
-<<<<<<< HEAD
-=======
         Child { count: doubled_count }
->>>>>>> 53343bfd
     }
 }
 
 #[component]
 fn Child(mut count: ReadOnlySignal<i32>) -> Element {
-<<<<<<< HEAD
-=======
     println!("rendering child with count {count}");
 
->>>>>>> 53343bfd
     rsx! {
         h1 { "{count}" }
     }
