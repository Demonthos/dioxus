--- conflicted
+++ resolved
@@ -39,24 +39,11 @@
     rsx! {
         div { style: "{CONTAINER_STYLE}",
             // focusing is necessary to catch keyboard events
-<<<<<<< HEAD
-            div { style: "{RECT_STYLE}", tabindex: "0",
-                onmousemove: move |event| log_event(event.inner().clone()),
-                onclick: move |event| log_event(event.inner().clone()),
-                ondoubleclick: move |event| log_event(event.inner().clone()),
-                onmousedown: move |event| log_event(event.inner().clone()),
-                onmouseup: move |event| log_event(event.inner().clone()),
-
-                onwheel: move |event| log_event(event.inner().clone()),
-
-                onkeydown: move |event| log_event(event.inner().clone()),
-                onkeyup: move |event| log_event(event.inner().clone()),
-                onkeypress: move |event| log_event(event.inner().clone()),
-
-                onfocusin: move |event| log_event(event.inner().clone()),
-                onfocusout: move |event| log_event(event.inner().clone()),
-=======
-            div { style: "{RECT_STYLE}", tabindex: 0,
+            div {
+                // focusing is necessary to catch keyboard events
+                style: "{RECT_STYLE}",
+                // focusing is necessary to catch keyboard events
+                tabindex: 0,
                 onmousemove: move |event| log_event(event.data()),
                 onclick: move |event| log_event(event.data()),
                 ondoubleclick: move |event| log_event(event.data()),
@@ -71,7 +58,6 @@
 
                 onfocusin: move |event| log_event(event.data()),
                 onfocusout: move |event| log_event(event.data()),
->>>>>>> 53343bfd
 
                 "Hover, click, type or scroll to see the info down below"
             }
