//! This example shows how to listen to all events on a div and log them to the console.
//!
//! The primary demonstration here is the properties on the events themselves, hoping to give you some inspiration
//! on adding interactivity to your own application.

use dioxus::prelude::*;
use std::{collections::VecDeque, fmt::Debug, rc::Rc};

fn main() {
    launch(app);
}

fn app() -> Element {
    // Using a VecDeque so its cheap to pop old events off the front
    let mut events = use_signal(VecDeque::new);

    // All events and their data implement Debug, so we can re-cast them as Rc<dyn Debug> instead of their specific type
    let mut log_event = move |event: Rc<dyn Debug>| {
        // Only store the last 20 events
        if events.read().len() >= 20 {
            events.write().pop_front();
        }
        events.write().push_back(event);
    };

    rsx! {
        style { {include_str!("./assets/events.css")} }
        div { id: "container",
            // focusing is necessary to catch keyboard events
<<<<<<< HEAD
            div {
                // focusing is necessary to catch keyboard events
                style: "{RECT_STYLE}",
                // focusing is necessary to catch keyboard events
                tabindex: 0,
=======
            div { id: "receiver", tabindex: 0,
>>>>>>> 451a8f23
                onmousemove: move |event| log_event(event.data()),
                onclick: move |event| log_event(event.data()),
                ondoubleclick: move |event| log_event(event.data()),
                onmousedown: move |event| log_event(event.data()),
                onmouseup: move |event| log_event(event.data()),

                onwheel: move |event| log_event(event.data()),

                onkeydown: move |event| log_event(event.data()),
                onkeyup: move |event| log_event(event.data()),
                onkeypress: move |event| log_event(event.data()),

                onfocusin: move |event| log_event(event.data()),
                onfocusout: move |event| log_event(event.data()),

                "Hover, click, type or scroll to see the info down below"
            }
            div { id: "log",
                for event in events.read().iter() {
                    div { "{event:?}" }
                }
            }
        }
    }
}<|MERGE_RESOLUTION|>--- conflicted
+++ resolved
@@ -27,15 +27,7 @@
         style { {include_str!("./assets/events.css")} }
         div { id: "container",
             // focusing is necessary to catch keyboard events
-<<<<<<< HEAD
-            div {
-                // focusing is necessary to catch keyboard events
-                style: "{RECT_STYLE}",
-                // focusing is necessary to catch keyboard events
-                tabindex: 0,
-=======
             div { id: "receiver", tabindex: 0,
->>>>>>> 451a8f23
                 onmousemove: move |event| log_event(event.data()),
                 onclick: move |event| log_event(event.data()),
                 ondoubleclick: move |event| log_event(event.data()),
