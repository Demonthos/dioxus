--- conflicted
+++ resolved
@@ -1,9 +1,5 @@
 //! Tiny CRM: A port of the Yew CRM example to Dioxus.
 use dioxus::prelude::*;
-<<<<<<< HEAD
-use dioxus::router::prelude::*;
-=======
->>>>>>> 53343bfd
 
 fn main() {
     LaunchBuilder::new()
@@ -82,59 +78,59 @@
     };
 
     rsx! {
-        h2 { "Add new Client" }
-        form { class: "pure-form pure-form-aligned", onsubmit: submit_client,
-            fieldset {
-                div { class: "pure-control-group",
-                    label { r#for: "first_name", "First Name" }
-                    input {
-                        id: "first_name",
-                        r#type: "text",
-                        placeholder: "First Name…",
-                        required: "",
-                        value: "{first_name}",
-                        oninput: move |e| first_name.set(e.value()),
+            h2 { "Add new Client" }
+            form { class: "pure-form pure-form-aligned", onsubmit: submit_client,
+                fieldset {
+                    div { class: "pure-control-group",
+                        label { r#for: "first_name", "First Name" }
+                        input {
+                            id: "first_name",
+                            r#type: "text",
+                            placeholder: "First Name…",
+                            required: "",
+                            value: "{first_name}",
+                            oninput: move |e| first_name.set(e.value()),
 
-                        // when the form mounts, focus the first name input
-                        onmounted: move |e| async move {
-<<<<<<< HEAD
-                            _ = e.inner().set_focus(true).await;
-=======
-                            _ = e.set_focus(true).await;
->>>>>>> 53343bfd
-                        },
+                            // when the form mounts, focus the first name input
+                            onmounted: move |e| async move {
+    <<<<<<< HEAD
+                                _ = e.inner().set_focus(true).await;
+    =======
+                                _ = e.set_focus(true).await;
+    >>>>>>> dioxuslabs/master
+                            },
+                        }
                     }
-                }
 
-                div { class: "pure-control-group",
-                    label { "for": "last_name", "Last Name" }
-                    input {
-                        id: "last_name",
-                        r#type: "text",
-                        placeholder: "Last Name…",
-                        required: "",
-                        value: "{last_name}",
-                        oninput: move |e| last_name.set(e.value())
+                    div { class: "pure-control-group",
+                        label { "for": "last_name", "Last Name" }
+                        input {
+                            id: "last_name",
+                            r#type: "text",
+                            placeholder: "Last Name…",
+                            required: "",
+                            value: "{last_name}",
+                            oninput: move |e| last_name.set(e.value())
+                        }
                     }
-                }
 
-                div { class: "pure-control-group",
-                    label { "for": "description", "Description" }
-                    textarea {
-                        id: "description",
-                        placeholder: "Description…",
-                        value: "{description}",
-                        oninput: move |e| description.set(e.value())
+                    div { class: "pure-control-group",
+                        label { "for": "description", "Description" }
+                        textarea {
+                            id: "description",
+                            placeholder: "Description…",
+                            value: "{description}",
+                            oninput: move |e| description.set(e.value())
+                        }
                     }
-                }
 
-                div { class: "pure-controls",
-                    button { r#type: "submit", class: "pure-button pure-button-primary", "Save" }
-                    Link { to: Route::ClientList, class: "pure-button pure-button-primary red", "Cancel" }
+                    div { class: "pure-controls",
+                        button { r#type: "submit", class: "pure-button pure-button-primary", "Save" }
+                        Link { to: Route::ClientList, class: "pure-button pure-button-primary red", "Cancel" }
+                    }
                 }
             }
         }
-    }
 }
 
 #[component]
