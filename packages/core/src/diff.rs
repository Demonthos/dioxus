use crate::{
    any_props::AnyProps,
    arena::ElementId,
    innerlude::{
        AttributeType, BorrowedAttributeValue, DirtyScope, ElementPath, ElementRef, VComponent,
        VPlaceholder, VText,
    },
    mutations::Mutation,
    nodes::RenderReturn,
    nodes::{DynamicNode, VNode},
    scopes::ScopeId,
    virtual_dom::VirtualDom,
    Attribute, TemplateNode,
};

use rustc_hash::{FxHashMap, FxHashSet};
use DynamicNode::*;

impl<'b> VirtualDom {
    pub(super) fn diff_scope(&mut self, scope: ScopeId) {
        self.runtime.scope_stack.borrow_mut().push(scope);
        let scope_state = &mut self.get_scope(scope).unwrap();
        unsafe {
            // Load the old and new bump arenas
            let old = scope_state
                .previous_frame()
                .try_load_node()
                .expect("Call rebuild before diffing");

            let new = scope_state
                .current_frame()
                .try_load_node()
                .expect("Call rebuild before diffing");

            use RenderReturn::{Aborted, Ready, Suspended};

            match (old, new) {
                // Normal pathway
                (Ready(l), Ready(r)) => self.diff_node(l, r),

                // Unwind the mutations if need be
                (Ready(l), Aborted(p) | Suspended(Some(p))) => self.diff_ok_to_err(l, p),

                // Just move over the placeholder
<<<<<<< HEAD
                (Aborted(l) | Suspended(Some(l)), Aborted(r) | Suspended(Some(r))) => {
                    r.id.set(l.id.get())
=======
                (Aborted(l), Aborted(r)) => {
                    r.id.set(l.id.get());
                    r.parent.set(l.parent.get())
>>>>>>> 438c03ad
                }

                // Placeholder becomes something
                // We should also clear the error now
<<<<<<< HEAD
                (Aborted(l) | Suspended(Some(l)), Ready(r)) => self.replace_placeholder(l, [r]),

                // A suspended component was incorrectly rendered
                (Suspended(None), _) => {}
                (_, Suspended(None)) => {}
=======
                (Aborted(l), Ready(r)) => self.replace_placeholder(
                    l,
                    [r],
                    l.parent.get().expect("root node should not be none"),
                ),
>>>>>>> 438c03ad
            };
        }
        self.runtime.scope_stack.borrow_mut().pop();
    }

    fn diff_ok_to_err(&mut self, l: &'b VNode<'b>, p: &'b VPlaceholder) {
        let id = self.next_element();
        p.id.set(Some(id));
        p.parent.set(l.parent.get());
        self.mutations.push(Mutation::CreatePlaceholder { id });

        let pre_edits = self.mutations.edits.len();

        self.remove_node(l, true);

        // We should always have a remove mutation
        // Eventually we don't want to generate placeholders, so this might not be true. But it's true today
        assert!(self.mutations.edits.len() > pre_edits);

        // We want to optimize the replace case to use one less mutation if possible
        // Since mutations are done in reverse, the last node removed will be the first in the stack
        // Instead of *just* removing it, we can use the replace mutation
        match self.mutations.edits.pop().unwrap() {
            Mutation::Remove { id } => self.mutations.push(Mutation::ReplaceWith { id, m: 1 }),
            _ => panic!("Expected remove mutation from remove_node"),
        };
    }

    fn diff_node(&mut self, left_template: &'b VNode<'b>, right_template: &'b VNode<'b>) {
        // If hot reloading is enabled, we need to make sure we're using the latest template
        #[cfg(debug_assertions)]
        {
            let (path, byte_index) = right_template.template.get().name.rsplit_once(':').unwrap();
            if let Some(map) = self.templates.get(path) {
                let byte_index = byte_index.parse::<usize>().unwrap();
                if let Some(&template) = map.get(&byte_index) {
                    right_template.template.set(template);
                    if template != left_template.template.get() {
                        let parent = left_template.parent.take();
                        return self.replace(left_template, [right_template], parent);
                    }
                }
            }
        }

        // Copy over the parent
        {
            right_template.parent.set(left_template.parent.get());
        }

        // Update the bubble id pointer
        right_template.stable_id.set(left_template.stable_id.get());
        if let Some(bubble_id) = right_template.stable_id.get() {
            self.set_template(bubble_id, right_template);
        }

        // If the templates are the same, we don't need to do anything, nor do we want to
        if templates_are_the_same(left_template, right_template) {
            return;
        }

        // If the templates are different by name, we need to replace the entire template
        if templates_are_different(left_template, right_template) {
            return self.light_diff_templates(left_template, right_template);
        }

        // If the templates are the same, we can diff the attributes and children
        // Start with the attributes
        left_template
            .dynamic_attrs
            .iter()
            .zip(right_template.dynamic_attrs.iter())
            .enumerate()
            .for_each(|(idx, (left_attr, right_attr))| {
                // Move over the ID from the old to the new
                let mounted_id = left_attr.mounted_element.get();
                right_attr.mounted_element.set(mounted_id);

                match (&left_attr.ty, &right_attr.ty) {
                    (AttributeType::Single(left), AttributeType::Single(right)) => {
                        self.diff_attribute(left, right, mounted_id)
                    }
                    (AttributeType::Many(left), AttributeType::Many(right)) => {
                        let mut left_iter = left.iter().peekable();
                        let mut right_iter = right.iter().peekable();

                        loop {
                            match (left_iter.peek(), right_iter.peek()) {
                                (Some(left), Some(right)) => {
                                    // check which name is greater
                                    match left.name.cmp(right.name) {
                                        std::cmp::Ordering::Less => self.remove_attribute(
                                            left.name,
                                            left.namespace,
                                            mounted_id,
                                        ),
                                        std::cmp::Ordering::Greater => self.write_attribute(
                                            right_template,
                                            right,
                                            idx,
                                            mounted_id,
                                        ),
                                        std::cmp::Ordering::Equal => {
                                            self.diff_attribute(left, right, mounted_id)
                                        }
                                    }
                                }
                                (Some(_), None) => {
                                    let left = left_iter.next().unwrap();
                                    self.remove_attribute(left.name, left.namespace, mounted_id)
                                }
                                (None, Some(_)) => {
                                    let right = right_iter.next().unwrap();
                                    self.write_attribute(right_template, right, idx, mounted_id)
                                }
                                (None, None) => break,
                            }
                        }
                    }
                    _ => unreachable!("The macro should never generate this case"),
                }
            });

        // Now diff the dynamic nodes
        left_template
            .dynamic_nodes
            .iter()
            .zip(right_template.dynamic_nodes.iter())
            .enumerate()
            .for_each(|(dyn_node_idx, (left_node, right_node))| {
                let current_ref = ElementRef {
                    template: right_template.stable_id().unwrap(),
                    path: ElementPath {
                        path: left_template.template.get().node_paths[dyn_node_idx],
                    },
                    scope: self.runtime.scope_stack.borrow().last().copied().unwrap(),
                };
                self.diff_dynamic_node(left_node, right_node, current_ref);
            });

        // Make sure the roots get transferred over while we're here
        {
            let mut right = right_template.root_ids.borrow_mut();
            right.clear();
            for &element in left_template.root_ids.borrow().iter() {
                right.push(element);
            }
        }
    }

    fn diff_attribute(
        &mut self,
        left_attr: &'b Attribute<'b>,
        right_attr: &'b Attribute<'b>,
        id: ElementId,
    ) {
        // If the attributes are different (or volatile), we need to update them
        if left_attr.value != right_attr.value || left_attr.volatile {
            self.update_attribute(right_attr, left_attr, id);
        }
    }

    fn diff_dynamic_node(
        &mut self,
        left_node: &'b DynamicNode<'b>,
        right_node: &'b DynamicNode<'b>,
        parent: ElementRef,
    ) {
        match (left_node, right_node) {
            (Text(left), Text(right)) => self.diff_vtext(left, right),
            (Fragment(left), Fragment(right)) => self.diff_non_empty_fragment(left, right, parent),
            (Placeholder(left), Placeholder(right)) => {
                right.id.set(left.id.get());
                right.parent.set(left.parent.get());
            },
            (Component(left), Component(right)) => self.diff_vcomponent(left, right, Some(parent)),
            (Placeholder(left), Fragment(right)) => self.replace_placeholder(left, *right, parent),
            (Fragment(left), Placeholder(right)) => self.node_to_placeholder(left, right, parent),
            _ => todo!("This is an usual custom case for dynamic nodes. We don't know how to handle it yet."),
        };
    }

    fn remove_attribute(&mut self, name: &'b str, ns: Option<&'static str>, id: ElementId) {
        let name = unsafe { std::mem::transmute(name) };
        let value: BorrowedAttributeValue<'b> = BorrowedAttributeValue::None;
        let value = unsafe { std::mem::transmute(value) };
        self.mutations.push(Mutation::SetAttribute {
            id,
            ns,
            name,
            value,
        });
    }

    fn update_attribute(
        &mut self,
        right_attr: &'b Attribute<'b>,
        left_attr: &'b Attribute<'b>,
        id: ElementId,
    ) {
        let name = unsafe { std::mem::transmute(left_attr.name) };
        let value: BorrowedAttributeValue<'b> = (&right_attr.value).into();
        let value = unsafe { std::mem::transmute(value) };
        self.mutations.push(Mutation::SetAttribute {
            id,
            ns: right_attr.namespace,
            name,
            value,
        });
    }

    fn diff_vcomponent(
        &mut self,
        left: &'b VComponent<'b>,
        right: &'b VComponent<'b>,
        parent: Option<ElementRef>,
    ) {
        if std::ptr::eq(left, right) {
            return;
        }

        // Replace components that have different render fns
        if left.render_fn != right.render_fn {
            return self.replace_vcomponent(right, left, parent);
        }

        // Make sure the new vcomponent has the right scopeid associated to it
        let scope_id = left.scope.get().unwrap();

        right.scope.set(Some(scope_id));

        // copy out the box for both
        let old_scope = &self.scopes[scope_id.0];
        let old = old_scope.props.as_ref();
        let new: Box<dyn AnyProps> = right.props.take().unwrap();
        let new: Box<dyn AnyProps> = unsafe { std::mem::transmute(new) };

        // If the props are static, then we try to memoize by setting the new with the old
        // The target scopestate still has the reference to the old props, so there's no need to update anything
        // This also implicitly drops the new props since they're not used
        if left.static_props && unsafe { old.as_ref().unwrap().memoize(new.as_ref()) } {
            tracing::trace!(
                "Memoized props for component {:#?} ({})",
                scope_id,
                old_scope.context().name
            );
            return;
        }

        // First, move over the props from the old to the new, dropping old props in the process
        self.scopes[scope_id.0].props = Some(new);

        // Now run the component and diff it
        self.run_scope(scope_id);
        self.diff_scope(scope_id);

        self.dirty_scopes.remove(&DirtyScope {
            height: self.runtime.get_context(scope_id).unwrap().height,
            id: scope_id,
        });
    }

    fn replace_vcomponent(
        &mut self,
        right: &'b VComponent<'b>,
        left: &'b VComponent<'b>,
        parent: Option<ElementRef>,
    ) {
        let m = self.create_component_node(parent, right);

        let pre_edits = self.mutations.edits.len();

        self.remove_component_node(left, true);

        assert!(self.mutations.edits.len() > pre_edits);

        // We want to optimize the replace case to use one less mutation if possible
        // Since mutations are done in reverse, the last node removed will be the first in the stack
        // Instead of *just* removing it, we can use the replace mutation
        match self.mutations.edits.pop().unwrap() {
            Mutation::Remove { id } => self.mutations.push(Mutation::ReplaceWith { id, m }),
            at => panic!("Expected remove mutation from remove_node {:#?}", at),
        };
    }

    /// Lightly diff the two templates, checking only their roots.
    ///
    /// The goal here is to preserve any existing component state that might exist. This is to preserve some React-like
    /// behavior where the component state is preserved when the component is re-rendered.
    ///
    /// This is implemented by iterating each root, checking if the component is the same, if it is, then diff it.
    ///
    /// We then pass the new template through "create" which should be smart enough to skip roots.
    ///
    /// Currently, we only handle the case where the roots are the same component list. If there's any sort of deviation,
    /// IE more nodes, less nodes, different nodes, or expressions, then we just replace the whole thing.
    ///
    /// This is mostly implemented to help solve the issue where the same component is rendered under two different
    /// conditions:
    ///
    /// ```rust, ignore
    /// if enabled {
    ///     rsx!{ Component { enabled_sign: "abc" } }
    /// } else {
    ///     rsx!{ Component { enabled_sign: "xyz" } }
    /// }
    /// ```
    ///
    /// However, we should not that it's explicit in the docs that this is not a guarantee. If you need to preserve state,
    /// then you should be passing in separate props instead.
    ///
    /// ```rust, ignore
    /// let props = if enabled {
    ///     ComponentProps { enabled_sign: "abc" }
    /// } else {
    ///     ComponentProps { enabled_sign: "xyz" }
    /// };
    ///
    /// rsx! {
    ///     Component { ..props }
    /// }
    /// ```
    fn light_diff_templates(&mut self, left: &'b VNode<'b>, right: &'b VNode<'b>) {
        let parent = left.parent.take();
        match matching_components(left, right) {
            None => self.replace(left, [right], parent),
            Some(components) => components
                .into_iter()
                .for_each(|(l, r)| self.diff_vcomponent(l, r, parent)),
        }
    }

    /// Diff the two text nodes
    ///
    /// This just moves the ID of the old node over to the new node, and then sets the text of the new node if it's
    /// different.
    fn diff_vtext(&mut self, left: &'b VText<'b>, right: &'b VText<'b>) {
        let id = left.id.get().unwrap_or_else(|| self.next_element());

        right.id.set(Some(id));
        if left.value != right.value {
            let value = unsafe { std::mem::transmute(right.value) };
            self.mutations.push(Mutation::SetText { id, value });
        }
    }

    fn diff_non_empty_fragment(
        &mut self,
        old: &'b [VNode<'b>],
        new: &'b [VNode<'b>],
        parent: ElementRef,
    ) {
        let new_is_keyed = new[0].key.is_some();
        let old_is_keyed = old[0].key.is_some();
        debug_assert!(
            new.iter().all(|n| n.key.is_some() == new_is_keyed),
            "all siblings must be keyed or all siblings must be non-keyed"
        );
        debug_assert!(
            old.iter().all(|o| o.key.is_some() == old_is_keyed),
            "all siblings must be keyed or all siblings must be non-keyed"
        );

        if new_is_keyed && old_is_keyed {
            self.diff_keyed_children(old, new, parent);
        } else {
            self.diff_non_keyed_children(old, new, parent);
        }
    }

    // Diff children that are not keyed.
    //
    // The parent must be on the top of the change list stack when entering this
    // function:
    //
    //     [... parent]
    //
    // the change list stack is in the same state when this function returns.
    fn diff_non_keyed_children(
        &mut self,
        old: &'b [VNode<'b>],
        new: &'b [VNode<'b>],
        parent: ElementRef,
    ) {
        use std::cmp::Ordering;

        // Handled these cases in `diff_children` before calling this function.
        debug_assert!(!new.is_empty());
        debug_assert!(!old.is_empty());

        match old.len().cmp(&new.len()) {
            Ordering::Greater => self.remove_nodes(&old[new.len()..]),
            Ordering::Less => {
                self.create_and_insert_after(&new[old.len()..], old.last().unwrap(), parent)
            }
            Ordering::Equal => {}
        }

        for (new, old) in new.iter().zip(old.iter()) {
            self.diff_node(old, new);
        }
    }

    // Diffing "keyed" children.
    //
    // With keyed children, we care about whether we delete, move, or create nodes
    // versus mutate existing nodes in place. Presumably there is some sort of CSS
    // transition animation that makes the virtual DOM diffing algorithm
    // observable. By specifying keys for nodes, we know which virtual DOM nodes
    // must reuse (or not reuse) the same physical DOM nodes.
    //
    // This is loosely based on Inferno's keyed patching implementation. However, we
    // have to modify the algorithm since we are compiling the diff down into change
    // list instructions that will be executed later, rather than applying the
    // changes to the DOM directly as we compare virtual DOMs.
    //
    // https://github.com/infernojs/inferno/blob/36fd96/packages/inferno/src/DOM/patching.ts#L530-L739
    //
    // The stack is empty upon entry.
    fn diff_keyed_children(
        &mut self,
        old: &'b [VNode<'b>],
        new: &'b [VNode<'b>],
        parent: ElementRef,
    ) {
        if cfg!(debug_assertions) {
            let mut keys = rustc_hash::FxHashSet::default();
            let mut assert_unique_keys = |children: &'b [VNode<'b>]| {
                keys.clear();
                for child in children {
                    let key = child.key;
                    debug_assert!(
                        key.is_some(),
                        "if any sibling is keyed, all siblings must be keyed"
                    );
                    keys.insert(key);
                }
                debug_assert_eq!(
                    children.len(),
                    keys.len(),
                    "keyed siblings must each have a unique key"
                );
            };
            assert_unique_keys(old);
            assert_unique_keys(new);
        }

        // First up, we diff all the nodes with the same key at the beginning of the
        // children.
        //
        // `shared_prefix_count` is the count of how many nodes at the start of
        // `new` and `old` share the same keys.
        let (left_offset, right_offset) = match self.diff_keyed_ends(old, new, parent) {
            Some(count) => count,
            None => return,
        };

        // Ok, we now hopefully have a smaller range of children in the middle
        // within which to re-order nodes with the same keys, remove old nodes with
        // now-unused keys, and create new nodes with fresh keys.

        let old_middle = &old[left_offset..(old.len() - right_offset)];
        let new_middle = &new[left_offset..(new.len() - right_offset)];

        debug_assert!(
            !((old_middle.len() == new_middle.len()) && old_middle.is_empty()),
            "keyed children must have the same number of children"
        );

        if new_middle.is_empty() {
            // remove the old elements
            self.remove_nodes(old_middle);
        } else if old_middle.is_empty() {
            // there were no old elements, so just create the new elements
            // we need to find the right "foothold" though - we shouldn't use the "append" at all
            if left_offset == 0 {
                // insert at the beginning of the old list
                let foothold = &old[old.len() - right_offset];
                self.create_and_insert_before(new_middle, foothold, parent);
            } else if right_offset == 0 {
                // insert at the end  the old list
                let foothold = old.last().unwrap();
                self.create_and_insert_after(new_middle, foothold, parent);
            } else {
                // inserting in the middle
                let foothold = &old[left_offset - 1];
                self.create_and_insert_after(new_middle, foothold, parent);
            }
        } else {
            self.diff_keyed_middle(old_middle, new_middle, parent);
        }
    }

    /// Diff both ends of the children that share keys.
    ///
    /// Returns a left offset and right offset of that indicates a smaller section to pass onto the middle diffing.
    ///
    /// If there is no offset, then this function returns None and the diffing is complete.
    fn diff_keyed_ends(
        &mut self,
        old: &'b [VNode<'b>],
        new: &'b [VNode<'b>],
        parent: ElementRef,
    ) -> Option<(usize, usize)> {
        let mut left_offset = 0;

        for (old, new) in old.iter().zip(new.iter()) {
            // abort early if we finally run into nodes with different keys
            if old.key != new.key {
                break;
            }
            self.diff_node(old, new);
            left_offset += 1;
        }

        // If that was all of the old children, then create and append the remaining
        // new children and we're finished.
        if left_offset == old.len() {
            self.create_and_insert_after(&new[left_offset..], old.last().unwrap(), parent);
            return None;
        }

        // And if that was all of the new children, then remove all of the remaining
        // old children and we're finished.
        if left_offset == new.len() {
            self.remove_nodes(&old[left_offset..]);
            return None;
        }

        // if the shared prefix is less than either length, then we need to walk backwards
        let mut right_offset = 0;
        for (old, new) in old.iter().rev().zip(new.iter().rev()) {
            // abort early if we finally run into nodes with different keys
            if old.key != new.key {
                break;
            }
            self.diff_node(old, new);
            right_offset += 1;
        }

        Some((left_offset, right_offset))
    }

    // The most-general, expensive code path for keyed children diffing.
    //
    // We find the longest subsequence within `old` of children that are relatively
    // ordered the same way in `new` (via finding a longest-increasing-subsequence
    // of the old child's index within `new`). The children that are elements of
    // this subsequence will remain in place, minimizing the number of DOM moves we
    // will have to do.
    //
    // Upon entry to this function, the change list stack must be empty.
    //
    // This function will load the appropriate nodes onto the stack and do diffing in place.
    //
    // Upon exit from this function, it will be restored to that same self.
    #[allow(clippy::too_many_lines)]
    fn diff_keyed_middle(
        &mut self,
        old: &'b [VNode<'b>],
        new: &'b [VNode<'b>],
        parent: ElementRef,
    ) {
        /*
        1. Map the old keys into a numerical ordering based on indices.
        2. Create a map of old key to its index
        3. Map each new key to the old key, carrying over the old index.
            - IE if we have ABCD becomes BACD, our sequence would be 1,0,2,3
            - if we have ABCD to ABDE, our sequence would be 0,1,3,MAX because E doesn't exist

        now, we should have a list of integers that indicates where in the old list the new items map to.

        4. Compute the LIS of this list
            - this indicates the longest list of new children that won't need to be moved.

        5. Identify which nodes need to be removed
        6. Identify which nodes will need to be diffed

        7. Going along each item in the new list, create it and insert it before the next closest item in the LIS.
            - if the item already existed, just move it to the right place.

        8. Finally, generate instructions to remove any old children.
        9. Generate instructions to finally diff children that are the same between both
        */
        // 0. Debug sanity checks
        // Should have already diffed the shared-key prefixes and suffixes.
        debug_assert_ne!(new.first().map(|i| i.key), old.first().map(|i| i.key));
        debug_assert_ne!(new.last().map(|i| i.key), old.last().map(|i| i.key));

        // 1. Map the old keys into a numerical ordering based on indices.
        // 2. Create a map of old key to its index
        // IE if the keys were A B C, then we would have (A, 1) (B, 2) (C, 3).
        let old_key_to_old_index = old
            .iter()
            .enumerate()
            .map(|(i, o)| (o.key.unwrap(), i))
            .collect::<FxHashMap<_, _>>();

        let mut shared_keys = FxHashSet::default();

        // 3. Map each new key to the old key, carrying over the old index.
        let new_index_to_old_index = new
            .iter()
            .map(|node| {
                let key = node.key.unwrap();
                if let Some(&index) = old_key_to_old_index.get(&key) {
                    shared_keys.insert(key);
                    index
                } else {
                    u32::MAX as usize
                }
            })
            .collect::<Vec<_>>();

        // If none of the old keys are reused by the new children, then we remove all the remaining old children and
        // create the new children afresh.
        if shared_keys.is_empty() {
            if !old.is_empty() {
                self.remove_nodes(&old[1..]);
                self.replace(&old[0], new, Some(parent));
            } else {
                // I think this is wrong - why are we appending?
                // only valid of the if there are no trailing elements
                // self.create_and_append_children(new);

                todo!("we should never be appending - just creating N");
            }
            return;
        }

        // remove any old children that are not shared
        // todo: make this an iterator
        for child in old {
            let key = child.key.unwrap();
            if !shared_keys.contains(&key) {
                self.remove_node(child, true);
            }
        }

        // 4. Compute the LIS of this list
        let mut lis_sequence = Vec::with_capacity(new_index_to_old_index.len());

        let mut predecessors = vec![0; new_index_to_old_index.len()];
        let mut starts = vec![0; new_index_to_old_index.len()];

        longest_increasing_subsequence::lis_with(
            &new_index_to_old_index,
            &mut lis_sequence,
            |a, b| a < b,
            &mut predecessors,
            &mut starts,
        );

        // the lis comes out backwards, I think. can't quite tell.
        lis_sequence.sort_unstable();

        // if a new node gets u32 max and is at the end, then it might be part of our LIS (because u32 max is a valid LIS)
        if lis_sequence.last().map(|f| new_index_to_old_index[*f]) == Some(u32::MAX as usize) {
            lis_sequence.pop();
        }

        for idx in &lis_sequence {
            self.diff_node(&old[new_index_to_old_index[*idx]], &new[*idx]);
        }

        let mut nodes_created = 0;

        // add mount instruction for the first items not covered by the lis
        let last = *lis_sequence.last().unwrap();
        if last < (new.len() - 1) {
            for (idx, new_node) in new[(last + 1)..].iter().enumerate() {
                let new_idx = idx + last + 1;
                let old_index = new_index_to_old_index[new_idx];
                if old_index == u32::MAX as usize {
                    nodes_created += self.create(new_node);
                } else {
                    self.diff_node(&old[old_index], new_node);
                    nodes_created += self.push_all_real_nodes(new_node);
                }
            }

            let id = self.find_last_element(&new[last]);
            if nodes_created > 0 {
                self.mutations.push(Mutation::InsertAfter {
                    id,
                    m: nodes_created,
                })
            }
            nodes_created = 0;
        }

        // for each spacing, generate a mount instruction
        let mut lis_iter = lis_sequence.iter().rev();
        let mut last = *lis_iter.next().unwrap();
        for next in lis_iter {
            if last - next > 1 {
                for (idx, new_node) in new[(next + 1)..last].iter().enumerate() {
                    let new_idx = idx + next + 1;
                    let old_index = new_index_to_old_index[new_idx];
                    if old_index == u32::MAX as usize {
                        nodes_created += self.create(new_node);
                    } else {
                        self.diff_node(&old[old_index], new_node);
                        nodes_created += self.push_all_real_nodes(new_node);
                    }
                }

                let id = self.find_first_element(&new[last]);
                if nodes_created > 0 {
                    self.mutations.push(Mutation::InsertBefore {
                        id,
                        m: nodes_created,
                    });
                }

                nodes_created = 0;
            }
            last = *next;
        }

        // add mount instruction for the last items not covered by the lis
        let first_lis = *lis_sequence.first().unwrap();
        if first_lis > 0 {
            for (idx, new_node) in new[..first_lis].iter().enumerate() {
                let old_index = new_index_to_old_index[idx];
                if old_index == u32::MAX as usize {
                    nodes_created += self.create(new_node);
                } else {
                    self.diff_node(&old[old_index], new_node);
                    nodes_created += self.push_all_real_nodes(new_node);
                }
            }

            let id = self.find_first_element(&new[first_lis]);
            if nodes_created > 0 {
                self.mutations.push(Mutation::InsertBefore {
                    id,
                    m: nodes_created,
                });
            }
        }
    }

    /// Push all the real nodes on the stack
    fn push_all_real_nodes(&mut self, node: &'b VNode<'b>) -> usize {
        node.template
            .get()
            .roots
            .iter()
            .enumerate()
            .map(|(idx, _)| {
                let node = match node.dynamic_root(idx) {
                    Some(node) => node,
                    None => {
                        self.mutations.push(Mutation::PushRoot {
                            id: node.root_ids.borrow()[idx],
                        });
                        return 1;
                    }
                };

                match node {
                    Text(t) => {
                        self.mutations.push(Mutation::PushRoot {
                            id: t.id.get().unwrap(),
                        });
                        1
                    }
                    Placeholder(t) => {
                        self.mutations.push(Mutation::PushRoot {
                            id: t.id.get().unwrap(),
                        });
                        1
                    }
                    Fragment(nodes) => nodes
                        .iter()
                        .map(|node| self.push_all_real_nodes(node))
                        .sum(),

                    Component(comp) => {
                        let scope = comp.scope.get().unwrap();
                        match unsafe {
                            self.get_scope(scope)
                                .unwrap()
                                .root_node()
                                .extend_lifetime_ref()
                        } {
                            RenderReturn::Ready(node) => self.push_all_real_nodes(node),
                            RenderReturn::Suspended(_) | RenderReturn::Aborted(_) => todo!(),
                        }
                    }
                }
            })
            .sum()
    }

    pub(crate) fn create_children(
        &mut self,
        nodes: impl IntoIterator<Item = &'b VNode<'b>>,
        parent: Option<ElementRef>,
    ) -> usize {
        nodes
            .into_iter()
            .map(|child| {
                self.assign_boundary_ref(parent, child);
                self.create(child)
            })
            .sum()
    }

    fn create_and_insert_before(
        &mut self,
        new: &'b [VNode<'b>],
        before: &'b VNode<'b>,
        parent: ElementRef,
    ) {
        let m = self.create_children(new, Some(parent));
        let id = self.find_first_element(before);
        self.mutations.push(Mutation::InsertBefore { id, m })
    }

    fn create_and_insert_after(
        &mut self,
        new: &'b [VNode<'b>],
        after: &'b VNode<'b>,
        parent: ElementRef,
    ) {
        let m = self.create_children(new, Some(parent));
        let id = self.find_last_element(after);
        self.mutations.push(Mutation::InsertAfter { id, m })
    }

    /// Simply replace a placeholder with a list of nodes
    fn replace_placeholder(
        &mut self,
        l: &'b VPlaceholder,
        r: impl IntoIterator<Item = &'b VNode<'b>>,
        parent: ElementRef,
    ) {
        let m = self.create_children(r, Some(parent));
        let id = l.id.get().unwrap();
        self.mutations.push(Mutation::ReplaceWith { id, m });
        self.reclaim(id);
    }

    fn replace(
        &mut self,
        left: &'b VNode<'b>,
        right: impl IntoIterator<Item = &'b VNode<'b>>,
        parent: Option<ElementRef>,
    ) {
        let m = self.create_children(right, parent);

        let pre_edits = self.mutations.edits.len();

        self.remove_node(left, true);

        // We should always have a remove mutation
        // Eventually we don't want to generate placeholders, so this might not be true. But it's true today
        assert!(self.mutations.edits.len() > pre_edits);

        // We want to optimize the replace case to use one less mutation if possible
        // Since mutations are done in reverse, the last node removed will be the first in the stack
        // Instead of *just* removing it, we can use the replace mutation
        match self.mutations.edits.pop().unwrap() {
            Mutation::Remove { id } => self.mutations.push(Mutation::ReplaceWith { id, m }),
            _ => panic!("Expected remove mutation from remove_node"),
        };
    }

    fn node_to_placeholder(&mut self, l: &'b [VNode<'b>], r: &'b VPlaceholder, parent: ElementRef) {
        // Create the placeholder first, ensuring we get a dedicated ID for the placeholder
        let placeholder = self.next_element();

        r.id.set(Some(placeholder));
        r.parent.set(Some(parent));

        self.mutations
            .push(Mutation::CreatePlaceholder { id: placeholder });

        self.remove_nodes(l);

        // We want to optimize the replace case to use one less mutation if possible
        // Since mutations are done in reverse, the last node removed will be the first in the stack
        // Instead of *just* removing it, we can use the replace mutation
        match self.mutations.edits.pop().unwrap() {
            Mutation::Remove { id } => self.mutations.push(Mutation::ReplaceWith { id, m: 1 }),
            _ => panic!("Expected remove mutation from remove_node"),
        };
    }

    /// Remove these nodes from the dom
    /// Wont generate mutations for the inner nodes
    fn remove_nodes(&mut self, nodes: &'b [VNode<'b>]) {
        nodes
            .iter()
            .rev()
            .for_each(|node| self.remove_node(node, true));
    }

    fn remove_node(&mut self, node: &'b VNode<'b>, gen_muts: bool) {
        // Clean up any attributes that have claimed a static node as dynamic for mount/unmounta
        // Will not generate mutations!
        self.reclaim_attributes(node);

        // Remove the nested dynamic nodes
        // We don't generate mutations for these, as they will be removed by the parent (in the next line)
        // But we still need to make sure to reclaim them from the arena and drop their hooks, etc
        self.remove_nested_dyn_nodes(node);

        // Clean up the roots, assuming we need to generate mutations for these
        // This is done last in order to preserve Node ID reclaim order (reclaim in reverse order of claim)
        self.reclaim_roots(node, gen_muts);

        // Clean up the vnode id
        self.reclaim_vnode_id(node);
    }

    fn reclaim_vnode_id(&mut self, node: &'b VNode<'b>) {
        // Clean up the vnode id
        if let Some(id) = node.stable_id() {
            self.element_refs.remove(id.0);
        }
    }

    fn reclaim_roots(&mut self, node: &VNode, gen_muts: bool) {
        for (idx, _) in node.template.get().roots.iter().enumerate() {
            if let Some(dy) = node.dynamic_root(idx) {
                self.remove_dynamic_node(dy, gen_muts);
            } else {
                let id = node.root_ids.borrow()[idx];
                if gen_muts {
                    self.mutations.push(Mutation::Remove { id });
                }
                self.reclaim(id);
            }
        }
    }

    fn reclaim_attributes(&mut self, node: &VNode) {
        let mut id = None;
        for (idx, attr) in node.dynamic_attrs.iter().enumerate() {
            // We'll clean up the root nodes either way, so don't worry
            let path_len = node
                .template
                .get()
                .attr_paths
                .get(idx)
                .map(|path| path.len());
            // if the path is 1 the attribute is in the root, so we don't need to clean it up
            // if the path is 0, the attribute is a not attached at all, so we don't need to clean it up

            if let Some(len) = path_len {
                if (..=1).contains(&len) {
                    continue;
                }
            }

            let next_id = attr.mounted_element.get();

            if id == Some(next_id) {
                continue;
            }

            id = Some(next_id);

            self.reclaim(next_id);
        }
    }

    fn remove_nested_dyn_nodes(&mut self, node: &VNode) {
        for (idx, dyn_node) in node.dynamic_nodes.iter().enumerate() {
            let path_len = node
                .template
                .get()
                .node_paths
                .get(idx)
                .map(|path| path.len());
            // Roots are cleaned up automatically above and nodes with a empty path are placeholders
            if let Some(2..) = path_len {
                self.remove_dynamic_node(dyn_node, false)
            }
        }
    }

    fn remove_dynamic_node(&mut self, node: &DynamicNode, gen_muts: bool) {
        match node {
            Component(comp) => self.remove_component_node(comp, gen_muts),
            Text(t) => self.remove_text_node(t, gen_muts),
            Placeholder(t) => self.remove_placeholder(t, gen_muts),
            Fragment(nodes) => nodes
                .iter()
                .for_each(|node| self.remove_node(node, gen_muts)),
        };
    }

    fn remove_placeholder(&mut self, t: &VPlaceholder, gen_muts: bool) {
        if let Some(id) = t.id.take() {
            if gen_muts {
                self.mutations.push(Mutation::Remove { id });
            }
            self.reclaim(id)
        }
    }

    fn remove_text_node(&mut self, t: &VText, gen_muts: bool) {
        if let Some(id) = t.id.take() {
            if gen_muts {
                self.mutations.push(Mutation::Remove { id });
            }
            self.reclaim(id)
        }
    }

    fn remove_component_node(&mut self, comp: &VComponent, gen_muts: bool) {
        // Remove the component reference from the vcomponent so they're not tied together
        let scope = comp
            .scope
            .take()
            .expect("VComponents to always have a scope");

        // Remove the component from the dom
        match unsafe {
            self.get_scope(scope)
                .unwrap()
                .root_node()
                .extend_lifetime_ref()
        } {
            RenderReturn::Ready(t) => self.remove_node(t, gen_muts),
            RenderReturn::Suspended(Some(placeholder)) | RenderReturn::Aborted(placeholder) => {
                self.remove_placeholder(placeholder, gen_muts)
            }
            RenderReturn::Suspended(_) => unreachable!("Suspended components are not diffed"),
        };

        // Restore the props back to the vcomponent in case it gets rendered again
        let props = self.scopes[scope.0].props.take();
        *comp.props.borrow_mut() = unsafe { std::mem::transmute(props) };

        // Now drop all the resouces
        self.drop_scope(scope, false);
    }

    fn find_first_element(&self, node: &'b VNode<'b>) -> ElementId {
        match node.dynamic_root(0) {
            None => node.root_ids.borrow()[0],
            Some(Text(t)) => t.id.get().unwrap(),
            Some(Fragment(t)) => self.find_first_element(&t[0]),
            Some(Placeholder(t)) => t.id.get().unwrap(),
            Some(Component(comp)) => {
                let scope = comp.scope.get().unwrap();
                match unsafe {
                    self.get_scope(scope)
                        .unwrap()
                        .root_node()
                        .extend_lifetime_ref()
                } {
                    RenderReturn::Ready(t) => self.find_first_element(t),
                    _ => todo!("cannot handle nonstandard nodes"),
                }
            }
        }
    }

    fn find_last_element(&self, node: &'b VNode<'b>) -> ElementId {
        match node.dynamic_root(node.template.get().roots.len() - 1) {
            None => *node.root_ids.borrow().last().unwrap(),
            Some(Text(t)) => t.id.get().unwrap(),
            Some(Fragment(t)) => self.find_last_element(t.last().unwrap()),
            Some(Placeholder(t)) => t.id.get().unwrap(),
            Some(Component(comp)) => {
                let scope = comp.scope.get().unwrap();
                match unsafe {
                    self.get_scope(scope)
                        .unwrap()
                        .root_node()
                        .extend_lifetime_ref()
                } {
                    RenderReturn::Ready(t) => self.find_last_element(t),
                    _ => todo!("cannot handle nonstandard nodes"),
                }
            }
        }
    }

    pub(crate) fn assign_boundary_ref(&mut self, parent: Option<ElementRef>, child: &'b VNode<'b>) {
        if let Some(parent) = parent {
            // assign the parent of the child
            child.parent.set(Some(parent));
        }
    }
}

/// Are the templates the same?
///
/// We need to check for the obvious case, and the non-obvious case where the template as cloned
///
/// We use the pointer of the dynamic_node list in this case
fn templates_are_the_same<'b>(left_template: &'b VNode<'b>, right_template: &'b VNode<'b>) -> bool {
    std::ptr::eq(left_template, right_template)
}

fn templates_are_different(left_template: &VNode, right_template: &VNode) -> bool {
    let left_template_name = left_template.template.get().name;
    let right_template_name = right_template.template.get().name;
    // we want to re-create the node if the template name is different by pointer even if the value is the same so that we can detect when hot reloading changes the template
    !std::ptr::eq(left_template_name, right_template_name)
}

fn matching_components<'a>(
    left: &'a VNode<'a>,
    right: &'a VNode<'a>,
) -> Option<Vec<(&'a VComponent<'a>, &'a VComponent<'a>)>> {
    let left_template = left.template.get();
    let right_template = right.template.get();
    if left_template.roots.len() != right_template.roots.len() {
        return None;
    }

    // run through the components, ensuring they're the same
    left_template
        .roots
        .iter()
        .zip(right_template.roots.iter())
        .map(|(l, r)| {
            let (l, r) = match (l, r) {
                (TemplateNode::Dynamic { id: l }, TemplateNode::Dynamic { id: r }) => (l, r),
                _ => return None,
            };

            let (l, r) = match (&left.dynamic_nodes[*l], &right.dynamic_nodes[*r]) {
                (Component(l), Component(r)) => (l, r),
                _ => return None,
            };

            Some((l, r))
        })
        .collect()
}

/// We can apply various optimizations to dynamic nodes that are the single child of their parent.
///
/// IE
///  - for text - we can use SetTextContent
///  - for clearning children we can use RemoveChildren
///  - for appending children we can use AppendChildren
#[allow(dead_code)]
fn is_dyn_node_only_child(node: &VNode, idx: usize) -> bool {
    let template = node.template.get();
    let path = template.node_paths[idx];

    // use a loop to index every static node's children until the path has run out
    // only break if the last path index is a dynamic node
    let mut static_node = &template.roots[path[0] as usize];

    for i in 1..path.len() - 1 {
        match static_node {
            TemplateNode::Element { children, .. } => static_node = &children[path[i] as usize],
            _ => return false,
        }
    }

    match static_node {
        TemplateNode::Element { children, .. } => children.len() == 1,
        _ => false,
    }
}<|MERGE_RESOLUTION|>--- conflicted
+++ resolved
@@ -42,31 +42,22 @@
                 (Ready(l), Aborted(p) | Suspended(Some(p))) => self.diff_ok_to_err(l, p),
 
                 // Just move over the placeholder
-<<<<<<< HEAD
                 (Aborted(l) | Suspended(Some(l)), Aborted(r) | Suspended(Some(r))) => {
-                    r.id.set(l.id.get())
-=======
-                (Aborted(l), Aborted(r)) => {
                     r.id.set(l.id.get());
                     r.parent.set(l.parent.get())
->>>>>>> 438c03ad
                 }
 
                 // Placeholder becomes something
                 // We should also clear the error now
-<<<<<<< HEAD
-                (Aborted(l) | Suspended(Some(l)), Ready(r)) => self.replace_placeholder(l, [r]),
-
-                // A suspended component was incorrectly rendered
-                (Suspended(None), _) => {}
-                (_, Suspended(None)) => {}
-=======
-                (Aborted(l), Ready(r)) => self.replace_placeholder(
+                (Aborted(l) | Suspended(Some(l)), Ready(r)) => self.replace_placeholder(
                     l,
                     [r],
                     l.parent.get().expect("root node should not be none"),
                 ),
->>>>>>> 438c03ad
+
+                // A suspended component was incorrectly rendered
+                (Suspended(None), _) => {}
+                (_, Suspended(None)) => {}
             };
         }
         self.runtime.scope_stack.borrow_mut().pop();
