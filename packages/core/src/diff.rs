use crate::{
    any_props::AnyProps,
    arena::ElementId,
    innerlude::{DirtyScope, VComponent, VPlaceholder, VText},
    mutations::Mutation,
    nodes::RenderReturn,
    nodes::{DynamicNode, VNode},
    scopes::ScopeId,
    virtual_dom::VirtualDom,
    Attribute, AttributeValue, TemplateNode,
};

use rustc_hash::{FxHashMap, FxHashSet};
use DynamicNode::*;

impl<'b> VirtualDom {
    pub(super) fn diff_scope(&mut self, scope: ScopeId) {
        let scope_state = &mut self.scopes[scope.0];

        self.scope_stack.push(scope);
        unsafe {
            // Load the old and new bump arenas
            let old = scope_state
                .previous_frame()
                .try_load_node()
                .expect("Call rebuild before diffing");

            let new = scope_state
                .current_frame()
                .try_load_node()
                .expect("Call rebuild before diffing");

            use RenderReturn::{Async, Sync};

            match (old, new) {
                (Sync(Ok(l)), Sync(Ok(r))) => self.diff_node(l, r),

                // Err cases
                (Sync(Ok(l)), Sync(Err(e))) => self.diff_ok_to_err(l, e),
                (Sync(Err(e)), Sync(Ok(r))) => self.diff_err_to_ok(e, r),
                (Sync(Err(_eo)), Sync(Err(_en))) => { /* nothing */ }

                // Async
                (Sync(Ok(_l)), Async(_)) => todo!(),
                (Sync(Err(_e)), Async(_)) => todo!(),
                (Async(_), Sync(Ok(_r))) => todo!(),
                (Async(_), Sync(Err(_e))) => { /* nothing */ }
                (Async(_), Async(_)) => { /* nothing */ }
            };
        }
        self.scope_stack.pop();
    }

    fn diff_ok_to_err(&mut self, _l: &'b VNode<'b>, _e: &anyhow::Error) {}
    fn diff_err_to_ok(&mut self, _e: &anyhow::Error, _l: &'b VNode<'b>) {}

    fn diff_node(&mut self, left_template: &'b VNode<'b>, right_template: &'b VNode<'b>) {
        // If hot reloading is enabled, we need to make sure we're using the latest template
        #[cfg(debug_assertions)]
        if let Some(template) = self.templates.get(right_template.template.get().name) {
            right_template.template.set(*template);
        }

        // If the templates are the same, we don't need to do anything, nor do we want to
        if templates_are_the_same(left_template, right_template) {
            return;
        }

        // If the templates are different by name, we need to replace the entire template
        if templates_are_different(left_template, right_template) {
            return self.light_diff_templates(left_template, right_template);
        }

        // If the templates are the same, we can diff the attributes and children
        // Start with the attributes
        left_template
            .dynamic_attrs
            .iter()
            .zip(right_template.dynamic_attrs.iter())
            .for_each(|(left_attr, right_attr)| {
                // Move over the ID from the old to the new
                right_attr
                    .mounted_element
                    .set(left_attr.mounted_element.get());

                // We want to make sure anything listener that gets pulled is valid
                if let AttributeValue::Listener(_) = right_attr.value {
                    self.update_template(left_attr.mounted_element.get(), right_template);
                }

                // If the attributes are different (or volatile), we need to update them
                if left_attr.value != right_attr.value || left_attr.volatile {
                    self.update_attribute(right_attr, left_attr);
                }
            });

        // Now diff the dynamic nodes
        left_template
            .dynamic_nodes
            .iter()
            .zip(right_template.dynamic_nodes.iter())
            .enumerate()
            .for_each(|(idx, (left_node, right_node))| {
                self.diff_dynamic_node(left_node, right_node, right_template, idx);
            });

        // Make sure the roots get transferred over while we're here
        left_template
            .root_ids
            .iter()
            .zip(right_template.root_ids.iter())
            .for_each(|(left, right)| right.set(left.get()));
    }

    fn diff_dynamic_node(
        &mut self,
        left_node: &'b DynamicNode<'b>,
        right_node: &'b DynamicNode<'b>,
        node: &'b VNode<'b>,
        idx: usize,
    ) {
        match (left_node, right_node) {
            (Text(left), Text(right)) => self.diff_vtext(left, right, node),
            (Fragment(left), Fragment(right)) => self.diff_non_empty_fragment(left, right),
            (Placeholder(left), Placeholder(right)) => right.id.set(left.id.get()),
            (Component(left), Component(right)) => self.diff_vcomponent(left, right, node, idx),
            (Placeholder(left), Fragment(right)) => self.replace_placeholder(left, right),
            (Fragment(left), Placeholder(right)) => self.node_to_placeholder(left, right),
            _ => todo!("This is an usual custom case for dynamic nodes. We don't know how to handle it yet."),
        };
    }

    fn update_attribute(&mut self, right_attr: &Attribute, left_attr: &Attribute) {
        // todo: add more types of attribute values
        match right_attr.value {
            AttributeValue::Text(text) => {
                let name = unsafe { std::mem::transmute(left_attr.name) };
                let value = unsafe { std::mem::transmute(text) };
                self.mutations.push(Mutation::SetAttribute {
                    id: left_attr.mounted_element.get(),
                    ns: right_attr.namespace,
                    name,
                    value,
                });
            }
            // todo: more types of attribute values
            _ => todo!("other attribute types"),
        }
    }

    fn diff_vcomponent(
        &mut self,
        left: &'b VComponent<'b>,
        right: &'b VComponent<'b>,
        right_template: &'b VNode<'b>,
        idx: usize,
    ) {
        if std::ptr::eq(left, right) {
            return;
        }

        // Replace components that have different render fns
        if left.render_fn != right.render_fn {
            let created = self.create_component_node(right_template, right, idx);
            let head = unsafe {
                self.scopes[left.scope.get().unwrap().0]
                    .root_node()
                    .extend_lifetime_ref()
            };
            let last = match head {
                RenderReturn::Sync(Ok(node)) => self.find_last_element(node),
                _ => todo!(),
            };
            self.mutations.push(Mutation::InsertAfter {
                id: last,
                m: created,
            });
            self.remove_component_node(left, true);
            return;
        }

        // Make sure the new vcomponent has the right scopeid associated to it
        let scope_id = left.scope.get().unwrap();

        right.scope.set(Some(scope_id));

        // copy out the box for both
        let old = self.scopes[scope_id.0].props.as_ref();
        let new: Box<dyn AnyProps> = right.props.take().unwrap();
        let new: Box<dyn AnyProps> = unsafe { std::mem::transmute(new) };

        // If the props are static, then we try to memoize by setting the new with the old
        // The target scopestate still has the reference to the old props, so there's no need to update anything
        // This also implicitly drops the new props since they're not used
        if left.static_props && unsafe { old.as_ref().unwrap().memoize(new.as_ref()) } {
            return;
        }

        // First, move over the props from the old to the new, dropping old props in the process
        self.scopes[scope_id.0].props = Some(new);

        // Now run the component and diff it
        self.run_scope(scope_id);
        self.diff_scope(scope_id);

        self.dirty_scopes.remove(&DirtyScope {
            height: self.scopes[scope_id.0].height,
            id: scope_id,
        });
    }

    /// Lightly diff the two templates, checking only their roots.
    ///
    /// The goal here is to preserve any existing component state that might exist. This is to preserve some React-like
    /// behavior where the component state is preserved when the component is re-rendered.
    ///
    /// This is implemented by iterating each root, checking if the component is the same, if it is, then diff it.
    ///
    /// We then pass the new template through "create" which should be smart enough to skip roots.
    ///
    /// Currently, we only handle the case where the roots are the same component list. If there's any sort of deviation,
    /// IE more nodes, less nodes, different nodes, or expressions, then we just replace the whole thing.
    ///
    /// This is mostly implemented to help solve the issue where the same component is rendered under two different
    /// conditions:
    ///
    /// ```rust, ignore
    /// if enabled {
    ///     rsx!{ Component { enabled_sign: "abc" } }
    /// } else {
    ///     rsx!{ Component { enabled_sign: "xyz" } }
    /// }
    /// ```
    ///
    /// However, we should not that it's explicit in the docs that this is not a guarantee. If you need to preserve state,
    /// then you should be passing in separate props instead.
    ///
    /// ```rust, ignore
    /// let props = if enabled {
    ///     ComponentProps { enabled_sign: "abc" }
    /// } else {
    ///     ComponentProps { enabled_sign: "xyz" }
    /// };
    ///
    /// rsx! {
    ///     Component { ..props }
    /// }
    /// ```
    fn light_diff_templates(&mut self, left: &'b VNode<'b>, right: &'b VNode<'b>) {
        match matching_components(left, right) {
            None => self.replace(left, [right]),
            Some(components) => components
                .into_iter()
                .enumerate()
                .for_each(|(idx, (l, r))| self.diff_vcomponent(l, r, right, idx)),
        }
    }

    /// Diff the two text nodes
    ///
    /// This just moves the ID of the old node over to the new node, and then sets the text of the new node if it's
    /// different.
    fn diff_vtext(&mut self, left: &'b VText<'b>, right: &'b VText<'b>, node: &'b VNode<'b>) {
        let id = left
            .id
            .get()
            .unwrap_or_else(|| self.next_element(node, &[0]));

        right.id.set(Some(id));
        if left.value != right.value {
            let value = unsafe { std::mem::transmute(right.value) };
            self.mutations.push(Mutation::SetText { id, value });
        }
    }

<<<<<<< HEAD
    /// Remove all the top-level nodes, returning the firstmost root ElementId
    ///
    /// All IDs will be garbage collected
    fn replace_inner(&mut self, node: &'b VNode<'b>) -> ElementId {
        let id = match node.dynamic_root(0) {
            None => node.root_ids[0].get().unwrap(),
            Some(Text(t)) => t.id.get().unwrap(),
            Some(Placeholder(e)) => e.id.get().unwrap(),
            Some(Fragment(nodes)) => {
                let id = self.replace_inner(&nodes[0]);
                self.remove_nodes(&nodes[1..]);
                id
            }
            Some(Component(comp)) => {
                let scope = comp.scope.get().unwrap();
                match unsafe { self.scopes[scope.0].root_node().extend_lifetime_ref() } {
                    RenderReturn::Sync(Ok(t)) => self.replace_inner(t),
                    _ => todo!("cannot handle nonstandard nodes"),
                }
            }
        };

        // Just remove the rest from the dom
        for (idx, _) in node.template.get().roots.iter().enumerate().skip(1) {
            self.remove_root_node(node, idx);
        }

        // Garabge collect all of the nodes since this gets used in replace
        self.clean_up_node(node);

        id
    }

    /// Clean up the node, not generating mutations
    ///
    /// Simply walks through the dynamic nodes
    fn clean_up_node(&mut self, node: &'b VNode<'b>) {
        for (idx, dyn_node) in node.dynamic_nodes.iter().enumerate() {
            // Roots are cleaned up automatically?
            if node.template.get().node_paths[idx].len() == 1 {
                continue;
            }

            match dyn_node {
                Component(comp) => {
                    if let Some(scope) = comp.scope.take() {
                        match unsafe { self.scopes[scope.0].root_node().extend_lifetime_ref() } {
                            RenderReturn::Sync(Ok(t)) => self.clean_up_node(t),
                            _ => todo!("cannot handle nonstandard nodes"),
                        };
                    }
                }
                Text(t) => {
                    if let Some(id) = t.id.take() {
                        self.reclaim(id)
                    }
                }
                Placeholder(t) => {
                    if let Some(id) = t.id.take() {
                        self.reclaim(id)
                    }
                }
                Fragment(nodes) => nodes.iter().for_each(|node| self.clean_up_node(node)),
            };
        }

        // we clean up nodes with dynamic attributes, provided the node is unique and not a root node
        let mut id = None;
        for (idx, attr) in node.dynamic_attrs.iter().enumerate() {
            // We'll clean up the root nodes either way, so don't worry
            if node.template.get().attr_paths[idx].len() == 1 {
                continue;
            }

            let next_id = attr.mounted_element.get();

            if id == Some(next_id) {
                continue;
            }

            id = Some(next_id);

            self.reclaim(next_id);
        }
    }

    fn remove_root_node(&mut self, node: &'b VNode<'b>, idx: usize) {
        match node.dynamic_root(idx) {
            Some(Text(i)) => {
                let id = i.id.take().unwrap();
                self.mutations.push(Mutation::Remove { id });
                self.reclaim(id);
            }
            Some(Placeholder(e)) => {
                let id = e.id.take().unwrap();
                self.mutations.push(Mutation::Remove { id });
                self.reclaim(id);
            }
            Some(Fragment(nodes)) => self.remove_nodes(nodes),
            Some(Component(comp)) => {
                let scope = comp.scope.take().unwrap();
                match unsafe { self.scopes[scope.0].root_node().extend_lifetime_ref() } {
                    RenderReturn::Sync(Ok(t)) => self.remove_node(t),
                    _ => todo!("cannot handle nonstandard nodes"),
                };
            }
            None => {
                let id = node.root_ids[idx].get().unwrap();
                self.mutations.push(Mutation::Remove { id });
                self.reclaim(id);
            }
        };
    }

=======
>>>>>>> a42660a4
    fn diff_non_empty_fragment(&mut self, old: &'b [VNode<'b>], new: &'b [VNode<'b>]) {
        let new_is_keyed = new[0].key.is_some();
        let old_is_keyed = old[0].key.is_some();
        debug_assert!(
            new.iter().all(|n| n.key.is_some() == new_is_keyed),
            "all siblings must be keyed or all siblings must be non-keyed"
        );
        debug_assert!(
            old.iter().all(|o| o.key.is_some() == old_is_keyed),
            "all siblings must be keyed or all siblings must be non-keyed"
        );

        if new_is_keyed && old_is_keyed {
            self.diff_keyed_children(old, new);
        } else {
            self.diff_non_keyed_children(old, new);
        }
    }

    // Diff children that are not keyed.
    //
    // The parent must be on the top of the change list stack when entering this
    // function:
    //
    //     [... parent]
    //
    // the change list stack is in the same state when this function returns.
    fn diff_non_keyed_children(&mut self, old: &'b [VNode<'b>], new: &'b [VNode<'b>]) {
        use std::cmp::Ordering;

        // Handled these cases in `diff_children` before calling this function.
        debug_assert!(!new.is_empty());
        debug_assert!(!old.is_empty());

        match old.len().cmp(&new.len()) {
            Ordering::Greater => self.remove_nodes(&old[new.len()..]),
            Ordering::Less => self.create_and_insert_after(&new[old.len()..], old.last().unwrap()),
            Ordering::Equal => {}
        }

        for (new, old) in new.iter().zip(old.iter()) {
            self.diff_node(old, new);
        }
    }

    // Diffing "keyed" children.
    //
    // With keyed children, we care about whether we delete, move, or create nodes
    // versus mutate existing nodes in place. Presumably there is some sort of CSS
    // transition animation that makes the virtual DOM diffing algorithm
    // observable. By specifying keys for nodes, we know which virtual DOM nodes
    // must reuse (or not reuse) the same physical DOM nodes.
    //
    // This is loosely based on Inferno's keyed patching implementation. However, we
    // have to modify the algorithm since we are compiling the diff down into change
    // list instructions that will be executed later, rather than applying the
    // changes to the DOM directly as we compare virtual DOMs.
    //
    // https://github.com/infernojs/inferno/blob/36fd96/packages/inferno/src/DOM/patching.ts#L530-L739
    //
    // The stack is empty upon entry.
    fn diff_keyed_children(&mut self, old: &'b [VNode<'b>], new: &'b [VNode<'b>]) {
        if cfg!(debug_assertions) {
            let mut keys = rustc_hash::FxHashSet::default();
            let mut assert_unique_keys = |children: &'b [VNode<'b>]| {
                keys.clear();
                for child in children {
                    let key = child.key;
                    debug_assert!(
                        key.is_some(),
                        "if any sibling is keyed, all siblings must be keyed"
                    );
                    keys.insert(key);
                }
                debug_assert_eq!(
                    children.len(),
                    keys.len(),
                    "keyed siblings must each have a unique key"
                );
            };
            assert_unique_keys(old);
            assert_unique_keys(new);
        }

        // First up, we diff all the nodes with the same key at the beginning of the
        // children.
        //
        // `shared_prefix_count` is the count of how many nodes at the start of
        // `new` and `old` share the same keys.
        let (left_offset, right_offset) = match self.diff_keyed_ends(old, new) {
            Some(count) => count,
            None => return,
        };

        // Ok, we now hopefully have a smaller range of children in the middle
        // within which to re-order nodes with the same keys, remove old nodes with
        // now-unused keys, and create new nodes with fresh keys.

        let old_middle = &old[left_offset..(old.len() - right_offset)];
        let new_middle = &new[left_offset..(new.len() - right_offset)];

        debug_assert!(
            !((old_middle.len() == new_middle.len()) && old_middle.is_empty()),
            "keyed children must have the same number of children"
        );

        if new_middle.is_empty() {
            // remove the old elements
            self.remove_nodes(old_middle);
        } else if old_middle.is_empty() {
            // there were no old elements, so just create the new elements
            // we need to find the right "foothold" though - we shouldn't use the "append" at all
            if left_offset == 0 {
                // insert at the beginning of the old list
                let foothold = &old[old.len() - right_offset];
                self.create_and_insert_before(new_middle, foothold);
            } else if right_offset == 0 {
                // insert at the end  the old list
                let foothold = old.last().unwrap();
                self.create_and_insert_after(new_middle, foothold);
            } else {
                // inserting in the middle
                let foothold = &old[left_offset - 1];
                self.create_and_insert_after(new_middle, foothold);
            }
        } else {
            self.diff_keyed_middle(old_middle, new_middle);
        }
    }

    /// Diff both ends of the children that share keys.
    ///
    /// Returns a left offset and right offset of that indicates a smaller section to pass onto the middle diffing.
    ///
    /// If there is no offset, then this function returns None and the diffing is complete.
    fn diff_keyed_ends(
        &mut self,
        old: &'b [VNode<'b>],
        new: &'b [VNode<'b>],
    ) -> Option<(usize, usize)> {
        let mut left_offset = 0;

        for (old, new) in old.iter().zip(new.iter()) {
            // abort early if we finally run into nodes with different keys
            if old.key != new.key {
                break;
            }
            self.diff_node(old, new);
            left_offset += 1;
        }

        // If that was all of the old children, then create and append the remaining
        // new children and we're finished.
        if left_offset == old.len() {
            self.create_and_insert_after(&new[left_offset..], old.last().unwrap());
            return None;
        }

        // And if that was all of the new children, then remove all of the remaining
        // old children and we're finished.
        if left_offset == new.len() {
            self.remove_nodes(&old[left_offset..]);
            return None;
        }

        // if the shared prefix is less than either length, then we need to walk backwards
        let mut right_offset = 0;
        for (old, new) in old.iter().rev().zip(new.iter().rev()) {
            // abort early if we finally run into nodes with different keys
            if old.key != new.key {
                break;
            }
            self.diff_node(old, new);
            right_offset += 1;
        }

        Some((left_offset, right_offset))
    }

    // The most-general, expensive code path for keyed children diffing.
    //
    // We find the longest subsequence within `old` of children that are relatively
    // ordered the same way in `new` (via finding a longest-increasing-subsequence
    // of the old child's index within `new`). The children that are elements of
    // this subsequence will remain in place, minimizing the number of DOM moves we
    // will have to do.
    //
    // Upon entry to this function, the change list stack must be empty.
    //
    // This function will load the appropriate nodes onto the stack and do diffing in place.
    //
    // Upon exit from this function, it will be restored to that same self.
    #[allow(clippy::too_many_lines)]
    fn diff_keyed_middle(&mut self, old: &'b [VNode<'b>], new: &'b [VNode<'b>]) {
        /*
        1. Map the old keys into a numerical ordering based on indices.
        2. Create a map of old key to its index
        3. Map each new key to the old key, carrying over the old index.
            - IE if we have ABCD becomes BACD, our sequence would be 1,0,2,3
            - if we have ABCD to ABDE, our sequence would be 0,1,3,MAX because E doesn't exist

        now, we should have a list of integers that indicates where in the old list the new items map to.

        4. Compute the LIS of this list
            - this indicates the longest list of new children that won't need to be moved.

        5. Identify which nodes need to be removed
        6. Identify which nodes will need to be diffed

        7. Going along each item in the new list, create it and insert it before the next closest item in the LIS.
            - if the item already existed, just move it to the right place.

        8. Finally, generate instructions to remove any old children.
        9. Generate instructions to finally diff children that are the same between both
        */
        // 0. Debug sanity checks
        // Should have already diffed the shared-key prefixes and suffixes.
        debug_assert_ne!(new.first().map(|i| i.key), old.first().map(|i| i.key));
        debug_assert_ne!(new.last().map(|i| i.key), old.last().map(|i| i.key));

        // 1. Map the old keys into a numerical ordering based on indices.
        // 2. Create a map of old key to its index
        // IE if the keys were A B C, then we would have (A, 1) (B, 2) (C, 3).
        let old_key_to_old_index = old
            .iter()
            .enumerate()
            .map(|(i, o)| (o.key.unwrap(), i))
            .collect::<FxHashMap<_, _>>();

        let mut shared_keys = FxHashSet::default();

        // 3. Map each new key to the old key, carrying over the old index.
        let new_index_to_old_index = new
            .iter()
            .map(|node| {
                let key = node.key.unwrap();
                if let Some(&index) = old_key_to_old_index.get(&key) {
                    shared_keys.insert(key);
                    index
                } else {
                    u32::MAX as usize
                }
            })
            .collect::<Vec<_>>();

        // If none of the old keys are reused by the new children, then we remove all the remaining old children and
        // create the new children afresh.
        if shared_keys.is_empty() {
            if old.get(0).is_some() {
                self.remove_nodes(&old[1..]);
                self.replace(&old[0], new);
            } else {
                // I think this is wrong - why are we appending?
                // only valid of the if there are no trailing elements
                // self.create_and_append_children(new);

                todo!("we should never be appending - just creating N");
            }
            return;
        }

        // remove any old children that are not shared
        // todo: make this an iterator
        for child in old {
            let key = child.key.unwrap();
            if !shared_keys.contains(&key) {
                self.remove_node(child, true);
            }
        }

        // 4. Compute the LIS of this list
        let mut lis_sequence = Vec::default();
        lis_sequence.reserve(new_index_to_old_index.len());

        let mut predecessors = vec![0; new_index_to_old_index.len()];
        let mut starts = vec![0; new_index_to_old_index.len()];

        longest_increasing_subsequence::lis_with(
            &new_index_to_old_index,
            &mut lis_sequence,
            |a, b| a < b,
            &mut predecessors,
            &mut starts,
        );

        // the lis comes out backwards, I think. can't quite tell.
        lis_sequence.sort_unstable();

        // if a new node gets u32 max and is at the end, then it might be part of our LIS (because u32 max is a valid LIS)
        if lis_sequence.last().map(|f| new_index_to_old_index[*f]) == Some(u32::MAX as usize) {
            lis_sequence.pop();
        }

        for idx in &lis_sequence {
            self.diff_node(&old[new_index_to_old_index[*idx]], &new[*idx]);
        }

        let mut nodes_created = 0;

        // add mount instruction for the first items not covered by the lis
        let last = *lis_sequence.last().unwrap();
        if last < (new.len() - 1) {
            for (idx, new_node) in new[(last + 1)..].iter().enumerate() {
                let new_idx = idx + last + 1;
                let old_index = new_index_to_old_index[new_idx];
                if old_index == u32::MAX as usize {
                    nodes_created += self.create(new_node);
                } else {
                    self.diff_node(&old[old_index], new_node);
                    nodes_created += self.push_all_real_nodes(new_node);
                }
            }

            let id = self.find_last_element(&new[last]);
            self.mutations.push(Mutation::InsertAfter {
                id,
                m: nodes_created,
            });
            nodes_created = 0;
        }

        // for each spacing, generate a mount instruction
        let mut lis_iter = lis_sequence.iter().rev();
        let mut last = *lis_iter.next().unwrap();
        for next in lis_iter {
            if last - next > 1 {
                for (idx, new_node) in new[(next + 1)..last].iter().enumerate() {
                    let new_idx = idx + next + 1;
                    let old_index = new_index_to_old_index[new_idx];
                    if old_index == u32::MAX as usize {
                        nodes_created += self.create(new_node);
                    } else {
                        self.diff_node(&old[old_index], new_node);
                        nodes_created += self.push_all_real_nodes(new_node);
                    }
                }

                let id = self.find_first_element(&new[last]);
                self.mutations.push(Mutation::InsertBefore {
                    id,
                    m: nodes_created,
                });

                nodes_created = 0;
            }
            last = *next;
        }

        // add mount instruction for the last items not covered by the lis
        let first_lis = *lis_sequence.first().unwrap();
        if first_lis > 0 {
            for (idx, new_node) in new[..first_lis].iter().enumerate() {
                let old_index = new_index_to_old_index[idx];
                if old_index == u32::MAX as usize {
                    nodes_created += self.create(new_node);
                } else {
                    self.diff_node(&old[old_index], new_node);
                    nodes_created += self.push_all_real_nodes(new_node);
                }
            }

            let id = self.find_first_element(&new[first_lis]);
            self.mutations.push(Mutation::InsertBefore {
                id,
                m: nodes_created,
            });
        }
    }

<<<<<<< HEAD
    /// Remove these nodes from the dom
    /// Wont generate mutations for the inner nodes
    fn remove_nodes(&mut self, nodes: &'b [VNode<'b>]) {
        // note that we iterate in reverse to unlink lists of nodes in their rough index order
        nodes.iter().rev().for_each(|node| self.remove_node(node));
    }

    fn remove_node(&mut self, node: &'b VNode<'b>) {
        for (idx, _) in node.template.get().roots.iter().enumerate() {
            let id = match node.dynamic_root(idx) {
                Some(Text(t)) => t.id.take(),
                Some(Placeholder(t)) => t.id.take(),
                Some(Fragment(t)) => return self.remove_nodes(t),
                Some(Component(comp)) => {
                    comp.scope.set(None);
                    return self.remove_component(comp.scope.get().unwrap());
                }
                None => node.root_ids[idx].get(),
            }
            .unwrap();

            self.mutations.push(Mutation::Remove { id })
        }

        self.clean_up_node(node);

        for root in node.root_ids {
            let id = root.get().unwrap();
            if id.0 != 0 {
                self.reclaim(id);
            }
        }
    }

    fn remove_component(&mut self, scope_id: ScopeId) {
        let height = self.scopes[scope_id.0].height;
        self.dirty_scopes.remove(&DirtyScope {
            height,
            id: scope_id,
        });

        // I promise, since we're descending down the tree, this is safe
        match unsafe { self.scopes[scope_id.0].root_node().extend_lifetime_ref() } {
            RenderReturn::Sync(Ok(t)) => self.remove_node(t),
            _ => todo!("cannot handle nonstandard nodes"),
        }
    }

=======
>>>>>>> a42660a4
    /// Push all the real nodes on the stack
    fn push_all_real_nodes(&mut self, node: &'b VNode<'b>) -> usize {
        node.template
            .get()
            .roots
            .iter()
            .enumerate()
            .map(|(idx, _)| {
                let node = match node.dynamic_root(idx) {
                    Some(node) => node,
                    None => {
                        self.mutations.push(Mutation::PushRoot {
                            id: node.root_ids[idx].get().unwrap(),
                        });
                        return 1;
                    }
                };

                match node {
                    Text(t) => {
                        self.mutations.push(Mutation::PushRoot {
                            id: t.id.get().unwrap(),
                        });
                        1
                    }
                    Placeholder(t) => {
                        self.mutations.push(Mutation::PushRoot {
                            id: t.id.get().unwrap(),
                        });
                        1
                    }
                    Fragment(nodes) => nodes
                        .iter()
                        .map(|node| self.push_all_real_nodes(node))
                        .count(),

                    Component(comp) => {
                        let scope = comp.scope.get().unwrap();
                        match unsafe { self.scopes[scope.0].root_node().extend_lifetime_ref() } {
                            RenderReturn::Sync(Ok(node)) => self.push_all_real_nodes(node),
                            _ => todo!(),
                        }
                    }
                }
            })
            .count()
    }

    fn create_children(&mut self, nodes: impl IntoIterator<Item = &'b VNode<'b>>) -> usize {
        nodes
            .into_iter()
            .fold(0, |acc, child| acc + self.create(child))
    }

    fn create_and_insert_before(&mut self, new: &'b [VNode<'b>], before: &'b VNode<'b>) {
        let m = self.create_children(new);
        let id = self.find_first_element(before);
        self.mutations.push(Mutation::InsertBefore { id, m })
    }

    fn create_and_insert_after(&mut self, new: &'b [VNode<'b>], after: &'b VNode<'b>) {
        let m = self.create_children(new);
        let id = self.find_last_element(after);
        self.mutations.push(Mutation::InsertAfter { id, m })
    }

    /// Simply replace a placeholder with a list of nodes
    fn replace_placeholder(&mut self, l: &'b VPlaceholder, r: &'b [VNode<'b>]) {
        let m = self.create_children(r);
        let id = l.id.get().unwrap();
        self.mutations.push(Mutation::ReplaceWith { id, m });
        self.reclaim(id);
    }

    fn replace(&mut self, left: &'b VNode<'b>, right: impl IntoIterator<Item = &'b VNode<'b>>) {
        let m = self.create_children(right);

        let id = self.find_last_element(left);

        self.mutations.push(Mutation::InsertAfter { id, m });

        self.remove_node(left, true);
    }

    fn node_to_placeholder(&mut self, l: &'b [VNode<'b>], r: &'b VPlaceholder) {
        // Create the placeholder first, ensuring we get a dedicated ID for the placeholder
        let placeholder = self.next_element(&l[0], &[]);

        r.id.set(Some(placeholder));

        let id = self.find_last_element(&l[0]);

        self.mutations
            .push(Mutation::CreatePlaceholder { id: placeholder });

        self.mutations.push(Mutation::InsertAfter { id, m: 1 });

        self.remove_nodes(l);
    }

    /// Remove these nodes from the dom
    /// Wont generate mutations for the inner nodes
    fn remove_nodes(&mut self, nodes: &'b [VNode<'b>]) {
        nodes.iter().for_each(|node| self.remove_node(node, true));
    }

    fn remove_node(&mut self, node: &'b VNode<'b>, gen_muts: bool) {
        // Clean up the roots, assuming we need to generate mutations for these
        for (idx, _) in node.template.roots.iter().enumerate() {
            if let Some(dy) = node.dynamic_root(idx) {
                self.remove_dynamic_node(dy, gen_muts);
            } else {
                let id = node.root_ids[idx].get().unwrap();
                if gen_muts {
                    self.mutations.push(Mutation::Remove { id });
                }
                self.reclaim(id);
            }
        }

        for (idx, dyn_node) in node.dynamic_nodes.iter().enumerate() {
            // Roots are cleaned up automatically above
            if node.template.node_paths[idx].len() == 1 {
                continue;
            }

            self.remove_dynamic_node(dyn_node, false);
        }

        // we clean up nodes with dynamic attributes, provided the node is unique and not a root node
        let mut id = None;
        for (idx, attr) in node.dynamic_attrs.iter().enumerate() {
            // We'll clean up the root nodes either way, so don't worry
            if node.template.attr_paths[idx].len() == 1 {
                continue;
            }

            let next_id = attr.mounted_element.get();

            if id == Some(next_id) {
                continue;
            }

            id = Some(next_id);

            self.reclaim(next_id);
        }
    }

    fn remove_dynamic_node(&mut self, node: &DynamicNode, gen_muts: bool) {
        match node {
            Component(comp) => self.remove_component_node(comp, gen_muts),
            Text(t) => self.remove_text_node(t),
            Placeholder(t) => self.remove_placeholder(t),
            Fragment(nodes) => nodes
                .iter()
                .for_each(|node| self.remove_node(node, gen_muts)),
        };
    }

    fn remove_placeholder(&mut self, t: &VPlaceholder) {
        if let Some(id) = t.id.take() {
            self.reclaim(id)
        }
    }

    fn remove_text_node(&mut self, t: &VText) {
        if let Some(id) = t.id.take() {
            self.reclaim(id)
        }
    }

    fn remove_component_node(&mut self, comp: &VComponent, gen_muts: bool) {
        if let Some(scope) = comp.scope.take() {
            match unsafe { self.scopes[scope.0].root_node().extend_lifetime_ref() } {
                RenderReturn::Sync(Ok(t)) => self.remove_node(t, gen_muts),
                _ => todo!("cannot handle nonstandard nodes"),
            };

            let props = self.scopes[scope.0].props.take();

            self.dirty_scopes.remove(&DirtyScope {
                height: self.scopes[scope.0].height,
                id: scope,
            });

            *comp.props.borrow_mut() = unsafe { std::mem::transmute(props) };

            // make sure to wipe any of its props and listeners
            self.ensure_drop_safety(scope);
            self.scopes.remove(scope.0);
        }
    }

    fn find_first_element(&self, node: &'b VNode<'b>) -> ElementId {
        match node.dynamic_root(0) {
            None => node.root_ids[0].get().unwrap(),
            Some(Text(t)) => t.id.get().unwrap(),
            Some(Fragment(t)) => self.find_first_element(&t[0]),
            Some(Placeholder(t)) => t.id.get().unwrap(),
            Some(Component(comp)) => {
                let scope = comp.scope.get().unwrap();
                match unsafe { self.scopes[scope.0].root_node().extend_lifetime_ref() } {
                    RenderReturn::Sync(Ok(t)) => self.find_first_element(t),
                    _ => todo!("cannot handle nonstandard nodes"),
                }
            }
        }
    }

    fn find_last_element(&self, node: &'b VNode<'b>) -> ElementId {
        match node.dynamic_root(node.template.get().roots.len() - 1) {
            None => node.root_ids.last().unwrap().get().unwrap(),
            Some(Text(t)) => t.id.get().unwrap(),
            Some(Fragment(t)) => self.find_last_element(t.last().unwrap()),
            Some(Placeholder(t)) => t.id.get().unwrap(),
            Some(Component(comp)) => {
                let scope = comp.scope.get().unwrap();
                match unsafe { self.scopes[scope.0].root_node().extend_lifetime_ref() } {
                    RenderReturn::Sync(Ok(t)) => self.find_last_element(t),
                    _ => todo!("cannot handle nonstandard nodes"),
                }
            }
        }
    }
}

/// Are the templates the same?
///
/// We need to check for the obvious case, and the non-obvious case where the template as cloned
///
/// We use the pointer of the dynamic_node list in this case
fn templates_are_the_same<'b>(left_template: &'b VNode<'b>, right_template: &'b VNode<'b>) -> bool {
    std::ptr::eq(left_template, right_template)
}

fn templates_are_different(left_template: &VNode, right_template: &VNode) -> bool {
    let left_template_name = left_template.template.get().name;
    let right_template_name = right_template.template.get().name;
    // we want to re-create the node if the template name is different by pointer even if the value is the same so that we can detect when hot reloading changes the template
    !std::ptr::eq(left_template_name, right_template_name)
}

fn matching_components<'a>(
    left: &'a VNode<'a>,
    right: &'a VNode<'a>,
) -> Option<Vec<(&'a VComponent<'a>, &'a VComponent<'a>)>> {
    return None;
    let left_template = left.template.get();
    let right_template = right.template.get();
    if left_template.roots.len() != right_template.roots.len() {
        return None;
    }

    // run through the components, ensuring they're the same
    left_template
        .roots
        .iter()
        .zip(right_template.roots.iter())
        .map(|(l, r)| {
            let (l, r) = match (l, r) {
                (TemplateNode::Dynamic { id: l }, TemplateNode::Dynamic { id: r }) => (l, r),
                _ => return None,
            };

            let (l, r) = match (&left.dynamic_nodes[*l], &right.dynamic_nodes[*r]) {
                (Component(l), Component(r)) => (l, r),
                _ => return None,
            };

            Some((l, r))
        })
        .collect()
}

/// We can apply various optimizations to dynamic nodes that are the single child of their parent.
///
/// IE
///  - for text - we can use SetTextContent
///  - for clearning children we can use RemoveChildren
///  - for appending children we can use AppendChildren
#[allow(dead_code)]
fn is_dyn_node_only_child(node: &VNode, idx: usize) -> bool {
    let template = node.template.get();
    let path = template.node_paths[idx];

    // use a loop to index every static node's children until the path has run out
    // only break if the last path index is a dynamic node
    let mut static_node = &template.roots[path[0] as usize];

    for i in 1..path.len() - 1 {
        match static_node {
            TemplateNode::Element { children, .. } => static_node = &children[path[i] as usize],
            _ => return false,
        }
    }

    match static_node {
        TemplateNode::Element { children, .. } => children.len() == 1,
        _ => false,
    }
}<|MERGE_RESOLUTION|>--- conflicted
+++ resolved
@@ -273,123 +273,6 @@
         }
     }
 
-<<<<<<< HEAD
-    /// Remove all the top-level nodes, returning the firstmost root ElementId
-    ///
-    /// All IDs will be garbage collected
-    fn replace_inner(&mut self, node: &'b VNode<'b>) -> ElementId {
-        let id = match node.dynamic_root(0) {
-            None => node.root_ids[0].get().unwrap(),
-            Some(Text(t)) => t.id.get().unwrap(),
-            Some(Placeholder(e)) => e.id.get().unwrap(),
-            Some(Fragment(nodes)) => {
-                let id = self.replace_inner(&nodes[0]);
-                self.remove_nodes(&nodes[1..]);
-                id
-            }
-            Some(Component(comp)) => {
-                let scope = comp.scope.get().unwrap();
-                match unsafe { self.scopes[scope.0].root_node().extend_lifetime_ref() } {
-                    RenderReturn::Sync(Ok(t)) => self.replace_inner(t),
-                    _ => todo!("cannot handle nonstandard nodes"),
-                }
-            }
-        };
-
-        // Just remove the rest from the dom
-        for (idx, _) in node.template.get().roots.iter().enumerate().skip(1) {
-            self.remove_root_node(node, idx);
-        }
-
-        // Garabge collect all of the nodes since this gets used in replace
-        self.clean_up_node(node);
-
-        id
-    }
-
-    /// Clean up the node, not generating mutations
-    ///
-    /// Simply walks through the dynamic nodes
-    fn clean_up_node(&mut self, node: &'b VNode<'b>) {
-        for (idx, dyn_node) in node.dynamic_nodes.iter().enumerate() {
-            // Roots are cleaned up automatically?
-            if node.template.get().node_paths[idx].len() == 1 {
-                continue;
-            }
-
-            match dyn_node {
-                Component(comp) => {
-                    if let Some(scope) = comp.scope.take() {
-                        match unsafe { self.scopes[scope.0].root_node().extend_lifetime_ref() } {
-                            RenderReturn::Sync(Ok(t)) => self.clean_up_node(t),
-                            _ => todo!("cannot handle nonstandard nodes"),
-                        };
-                    }
-                }
-                Text(t) => {
-                    if let Some(id) = t.id.take() {
-                        self.reclaim(id)
-                    }
-                }
-                Placeholder(t) => {
-                    if let Some(id) = t.id.take() {
-                        self.reclaim(id)
-                    }
-                }
-                Fragment(nodes) => nodes.iter().for_each(|node| self.clean_up_node(node)),
-            };
-        }
-
-        // we clean up nodes with dynamic attributes, provided the node is unique and not a root node
-        let mut id = None;
-        for (idx, attr) in node.dynamic_attrs.iter().enumerate() {
-            // We'll clean up the root nodes either way, so don't worry
-            if node.template.get().attr_paths[idx].len() == 1 {
-                continue;
-            }
-
-            let next_id = attr.mounted_element.get();
-
-            if id == Some(next_id) {
-                continue;
-            }
-
-            id = Some(next_id);
-
-            self.reclaim(next_id);
-        }
-    }
-
-    fn remove_root_node(&mut self, node: &'b VNode<'b>, idx: usize) {
-        match node.dynamic_root(idx) {
-            Some(Text(i)) => {
-                let id = i.id.take().unwrap();
-                self.mutations.push(Mutation::Remove { id });
-                self.reclaim(id);
-            }
-            Some(Placeholder(e)) => {
-                let id = e.id.take().unwrap();
-                self.mutations.push(Mutation::Remove { id });
-                self.reclaim(id);
-            }
-            Some(Fragment(nodes)) => self.remove_nodes(nodes),
-            Some(Component(comp)) => {
-                let scope = comp.scope.take().unwrap();
-                match unsafe { self.scopes[scope.0].root_node().extend_lifetime_ref() } {
-                    RenderReturn::Sync(Ok(t)) => self.remove_node(t),
-                    _ => todo!("cannot handle nonstandard nodes"),
-                };
-            }
-            None => {
-                let id = node.root_ids[idx].get().unwrap();
-                self.mutations.push(Mutation::Remove { id });
-                self.reclaim(id);
-            }
-        };
-    }
-
-=======
->>>>>>> a42660a4
     fn diff_non_empty_fragment(&mut self, old: &'b [VNode<'b>], new: &'b [VNode<'b>]) {
         let new_is_keyed = new[0].key.is_some();
         let old_is_keyed = old[0].key.is_some();
@@ -759,57 +642,6 @@
         }
     }
 
-<<<<<<< HEAD
-    /// Remove these nodes from the dom
-    /// Wont generate mutations for the inner nodes
-    fn remove_nodes(&mut self, nodes: &'b [VNode<'b>]) {
-        // note that we iterate in reverse to unlink lists of nodes in their rough index order
-        nodes.iter().rev().for_each(|node| self.remove_node(node));
-    }
-
-    fn remove_node(&mut self, node: &'b VNode<'b>) {
-        for (idx, _) in node.template.get().roots.iter().enumerate() {
-            let id = match node.dynamic_root(idx) {
-                Some(Text(t)) => t.id.take(),
-                Some(Placeholder(t)) => t.id.take(),
-                Some(Fragment(t)) => return self.remove_nodes(t),
-                Some(Component(comp)) => {
-                    comp.scope.set(None);
-                    return self.remove_component(comp.scope.get().unwrap());
-                }
-                None => node.root_ids[idx].get(),
-            }
-            .unwrap();
-
-            self.mutations.push(Mutation::Remove { id })
-        }
-
-        self.clean_up_node(node);
-
-        for root in node.root_ids {
-            let id = root.get().unwrap();
-            if id.0 != 0 {
-                self.reclaim(id);
-            }
-        }
-    }
-
-    fn remove_component(&mut self, scope_id: ScopeId) {
-        let height = self.scopes[scope_id.0].height;
-        self.dirty_scopes.remove(&DirtyScope {
-            height,
-            id: scope_id,
-        });
-
-        // I promise, since we're descending down the tree, this is safe
-        match unsafe { self.scopes[scope_id.0].root_node().extend_lifetime_ref() } {
-            RenderReturn::Sync(Ok(t)) => self.remove_node(t),
-            _ => todo!("cannot handle nonstandard nodes"),
-        }
-    }
-
-=======
->>>>>>> a42660a4
     /// Push all the real nodes on the stack
     fn push_all_real_nodes(&mut self, node: &'b VNode<'b>) -> usize {
         node.template
