--- conflicted
+++ resolved
@@ -88,16 +88,6 @@
 pub mod prelude {
     pub use crate::innerlude::{
         consume_context, consume_context_from_scope, current_scope_id, fc_to_builder, flush_sync,
-<<<<<<< HEAD
-        generation, has_context, needs_update, parent_scope, provide_context, provide_root_context,
-        remove_future, schedule_update, schedule_update_any, spawn, spawn_forever, suspend,
-        try_consume_context, use_after_render, use_before_render, use_drop, use_error_boundary,
-        use_hook, use_hook_with_cleanup, AnyValue, Attribute, Component, ComponentFunction,
-        Element, ErrorBoundary, Event, EventHandler, Fragment, HasAttributes, IntoAttributeValue,
-        IntoDynNode, OptionStringFromMarker, Properties, Runtime, RuntimeGuard, ScopeId,
-        ScopeState, SuperFrom, SuperInto, Task, Template, TemplateAttribute, TemplateNode, Throw,
-        VNode, VNodeInner, VirtualDom,
-=======
         generation, has_context, needs_update, needs_update_any, parent_scope, provide_context,
         provide_root_context, remove_future, schedule_update, schedule_update_any, spawn,
         spawn_forever, suspend, try_consume_context, use_after_render, use_before_render, use_drop,
@@ -106,6 +96,5 @@
         IntoAttributeValue, IntoDynNode, OptionStringFromMarker, Properties, Runtime, RuntimeGuard,
         ScopeId, ScopeState, SuperFrom, SuperInto, Task, Template, TemplateAttribute, TemplateNode,
         Throw, VNode, VNodeInner, VirtualDom,
->>>>>>> 53343bfd
     };
 }