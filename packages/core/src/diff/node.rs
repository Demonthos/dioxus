use crate::innerlude::MountId;
use crate::{Attribute, AttributeValue, DynamicNode::*};
use crate::{VNode, VirtualDom, WriteMutations};
use core::iter::Peekable;

use crate::{
    arena::ElementId,
    innerlude::{ElementPath, ElementRef, VNodeMount, VText},
    nodes::DynamicNode,
    scopes::ScopeId,
    TemplateNode,
};

impl VNode {
    pub(crate) fn diff_node(
        &self,
        new: &VNode,
        dom: &mut VirtualDom,
        mut to: Option<&mut impl WriteMutations>,
    ) {
        // The node we are diffing from should always be mounted
        debug_assert!(
            dom.runtime
                .mounts
                .borrow()
                .get(self.mount.get().0)
                .is_some()
                || to.is_none()
        );

        // If the templates are different, we need to replace the entire template
        if self.template != new.template {
            let mount_id = self.mount.get();
            let mount = &dom.mounts[mount_id.0];
            let parent = mount.parent;
            return self.replace(std::slice::from_ref(new), parent, dom, to);
        }

        let mount_id = self.mount.get();

        self.move_mount_to(new, dom);

        // If the templates are the same, we don't need to do anything, except copy over the mount information
        if self == new {
            return;
        }

        // If the templates are the same, we can diff the attributes and children
        // Start with the attributes
        // Since the attributes are only side effects, we can skip diffing them entirely if the node is suspended and we aren't outputting mutations
        if let Some(to) = to.as_deref_mut() {
            self.diff_attributes(new, dom, to);
        }

        // Now diff the dynamic nodes
        for (dyn_node_idx, (old, new)) in self
            .dynamic_nodes
            .iter()
            .zip(new.dynamic_nodes.iter())
            .enumerate()
        {
            self.diff_dynamic_node(mount_id, dyn_node_idx, old, new, dom, to.as_deref_mut())
        }
    }

    fn move_mount_to(&self, new: &VNode, dom: &mut VirtualDom) {
        // Copy over the mount information
        let mount_id = self.mount.get();
        new.mount.set(mount_id);

        if mount_id.mounted() {
            let mut mounts = dom.runtime.mounts.borrow_mut();
            let mount = &mut mounts[mount_id.0];

            // Update the reference to the node for bubbling events
            mount.node = new.clone_mounted();
        }
    }

    fn diff_dynamic_node(
        &self,
        mount: MountId,
        idx: usize,
        old_node: &DynamicNode,
        new_node: &DynamicNode,
        dom: &mut VirtualDom,
        mut to: Option<&mut impl WriteMutations>,
    ) {
        tracing::trace!("diffing dynamic node from {old_node:?} to {new_node:?}");
        match (old_node, new_node) {
            (Text(old), Text(new)) => {
                // Diffing text is just a side effect, if we are diffing suspended nodes and are not outputting mutations, we can skip it
<<<<<<< HEAD
                if let Some(to) = to{
                    let id = ElementId(dom.get_mounted_dyn_node(mount, idx));
                    self.diff_vtext(to, id, old, new)
=======
                if let Some(to) = to {
                    let mount = &dom.mounts[mount.0];
                    self.diff_vtext(to, mount, idx, old, new)
>>>>>>> 8b62b71e
                }
            }
            (Placeholder(_), Placeholder(_)) => {}
            (Fragment(old), Fragment(new)) => dom.diff_non_empty_fragment(
                to,
                old,
                new,
                Some(self.reference_to_dynamic_node(mount, idx)),
            ),
            (Component(old), Component(new)) => {
<<<<<<< HEAD
				let scope_id = ScopeId(dom.get_mounted_dyn_node(mount, idx));
                self.diff_vcomponent(mount, idx, new, old, scope_id, Some(self.reference_to_dynamic_node(mount, idx)), dom, to)
            },
            (Placeholder(_), Fragment(right)) => {
                let placeholder_id = ElementId(dom.get_mounted_dyn_node(mount, idx));
                dom.replace_placeholder(to, placeholder_id, right, Some(self.reference_to_dynamic_node(mount, idx)))},
            (Fragment(left), Placeholder(_)) => {
                dom.nodes_to_placeholder(to, mount, idx, left,)
            },
            _ => todo!("This is an usual custom case for dynamic nodes. We don't know how to handle it yet."),
        };
    }

    /// Replace a text node with a placeholder node
    pub(crate) fn replace_text_with_placeholder(
        &self,
        to: Option<&mut impl WriteMutations>,
        mount: MountId,
        idx: usize,
        dom: &mut VirtualDom,
    ) {
        if let Some(to) = to {
            // Grab the text element id from the mount and replace it with a new placeholder
            let text_id = ElementId(dom.get_mounted_dyn_node(mount, idx));
            let (id, _) = self.create_dynamic_node_with_path(mount, idx, dom);
            to.create_placeholder(id);
            to.replace_node_with(text_id, 1);
            dom.reclaim(text_id);
        }
    }

    /// Replace a placeholder node with a text node
    pub(crate) fn replace_placeholder_with_text(
        &self,
        to: Option<&mut impl WriteMutations>,
        mount: MountId,
        idx: usize,
        new: &VText,
        dom: &mut VirtualDom,
    ) {
        if let Some(to) = to {
            // Grab the placeholder id from the mount and replace it with a new text node
            let placeholder_id = ElementId(dom.get_mounted_dyn_node(mount, idx));
            let (new_id, _) = self.create_dynamic_node_with_path(mount, idx, dom);
            to.create_text_node(&new.value, new_id);
            dom.replace_placeholder_with_nodes_on_stack(to, placeholder_id, 1);
        }
=======
                let scope_id = ScopeId(dom.mounts[mount.0].mounted_dynamic_nodes[idx]);
                self.diff_vcomponent(
                    mount,
                    idx,
                    new,
                    old,
                    scope_id,
                    Some(self.reference_to_dynamic_node(mount, idx)),
                    dom,
                    to,
                )
            }
            (old, new) => {
                // TODO: we should pass around the mount instead of the mount id
                // that would make moving the mount around here much easier

                // Mark the mount as unused. When a scope is created, it reads the mount and
                // if it is the placeholder value, it will create the scope, otherwise it will
                // reuse the scope
                let old_mount = dom.mounts[mount.0].mounted_dynamic_nodes[idx];
                dom.mounts[mount.0].mounted_dynamic_nodes[idx] = usize::MAX;

                let new_nodes_on_stack =
                    self.create_dynamic_node(new, mount, idx, dom, to.as_deref_mut());

                // Restore the mount for the scope we are removing
                let new_mount = dom.mounts[mount.0].mounted_dynamic_nodes[idx];
                dom.mounts[mount.0].mounted_dynamic_nodes[idx] = old_mount;

                self.remove_dynamic_node(mount, dom, to, true, idx, old, Some(new_nodes_on_stack));

                // Restore the mount for the node we created
                dom.mounts[mount.0].mounted_dynamic_nodes[idx] = new_mount;
            }
        };
>>>>>>> 8b62b71e
    }

    /// Try to get the dynamic node and its index for a root node
    pub(crate) fn get_dynamic_root_node_and_id(
        &self,
        root_idx: usize,
    ) -> Option<(usize, &DynamicNode)> {
        self.template.roots[root_idx]
            .dynamic_id()
            .map(|id| (id, &self.dynamic_nodes[id]))
    }

    pub(crate) fn find_first_element(&self, dom: &VirtualDom) -> ElementId {
        let mount_id = self.mount.get();
        let first = match self.get_dynamic_root_node_and_id(0) {
            // This node is static, just get the root id
            None => dom.get_mounted_root_node(mount_id, 0),
            // If it is dynamic and shallow, grab the id from the mounted dynamic nodes
            Some((idx, Placeholder(_) | Text(_))) => {
                ElementId(dom.get_mounted_dyn_node(mount_id, idx))
            }
            // The node is a fragment, so we need to find the first element in the fragment
            Some((_, Fragment(children))) => {
                let child = children.first().unwrap();
                child.find_first_element(dom)
            }
            // The node is a component, so we need to find the first element in the component
            Some((id, Component(_))) => {
                let scope = ScopeId(dom.get_mounted_dyn_node(mount_id, id));
                dom.get_scope(scope)
                    .unwrap()
                    .root_node()
                    .find_first_element(dom)
            }
        };

        // The first element should never be the default element id (the root element)
        debug_assert_ne!(first, ElementId::default());

        first
    }

    pub(crate) fn find_last_element(&self, dom: &VirtualDom) -> ElementId {
        let mount_id = self.mount.get();
        let last_root_index = self.template.roots.len() - 1;
        let last = match self.get_dynamic_root_node_and_id(last_root_index) {
            // This node is static, just get the root id
            None => dom.get_mounted_root_node(mount_id, last_root_index),
            // If it is dynamic and shallow, grab the id from the mounted dynamic nodes
            Some((idx, Placeholder(_) | Text(_))) => {
                ElementId(dom.get_mounted_dyn_node(mount_id, idx))
            }
            // The node is a fragment, so we need to find the first element in the fragment
            Some((_, Fragment(children))) => {
                let child = children.first().unwrap();
                child.find_first_element(dom)
            }
            // The node is a component, so we need to find the first element in the component
            Some((id, Component(_))) => {
                let scope = ScopeId(dom.get_mounted_dyn_node(mount_id, id));
                dom.get_scope(scope)
                    .unwrap()
                    .root_node()
                    .find_last_element(dom)
            }
        };

        // The last element should never be the default element id (the root element)
        debug_assert_ne!(last, ElementId::default());

        last
    }

    /// Diff the two text nodes
    ///
    /// This just sets the text of the node if it's different.
    fn diff_vtext(&self, to: &mut impl WriteMutations, id: ElementId, left: &VText, right: &VText) {
        if left.value != right.value {
            to.set_node_text(&right.value, id);
        }
    }

    pub(crate) fn replace(
        &self,
        right: &[VNode],
        parent: Option<ElementRef>,
        dom: &mut VirtualDom,
        to: Option<&mut impl WriteMutations>,
    ) {
        self.replace_inner(right, parent, dom, to, true)
    }

    /// Replace this node with new children, but *don't destroy* the old node's component state
    ///
    /// This is useful for moving a node from the rendered nodes into a suspended node
    pub(crate) fn move_node_to_background(
        &self,
        right: &[VNode],
        parent: Option<ElementRef>,
        dom: &mut VirtualDom,
        to: Option<&mut impl WriteMutations>,
    ) {
        self.replace_inner(right, parent, dom, to, false)
    }

    pub(crate) fn replace_inner(
        &self,
        right: &[VNode],
        parent: Option<ElementRef>,
        dom: &mut VirtualDom,
        mut to: Option<&mut impl WriteMutations>,
        destroy_component_state: bool,
    ) {
        let m = dom.create_children(to.as_deref_mut(), right, parent);

        // Instead of *just* removing it, we can use the replace mutation
        self.remove_node_inner(dom, to, destroy_component_state, Some(m))
    }

    /// Remove a node from the dom and potentially replace it with the top m nodes from the stack
    pub(crate) fn remove_node<M: WriteMutations>(
        &self,
        dom: &mut VirtualDom,
        to: Option<&mut M>,
        replace_with: Option<usize>,
    ) {
        self.remove_node_inner(dom, to, true, replace_with)
    }

    /// Remove a node, but only maybe destroy the component state of that node. During suspense, we need to remove a node from the real dom without wiping the component state
    pub(crate) fn remove_node_inner<M: WriteMutations>(
        &self,
        dom: &mut VirtualDom,
        to: Option<&mut M>,
        destroy_component_state: bool,
        replace_with: Option<usize>,
    ) {
        let mount = self.mount.get();
        if !mount.mounted() {
            return;
        }

        // Clean up any attributes that have claimed a static node as dynamic for mount/unmounts
        // Will not generate mutations!
        self.reclaim_attributes(mount, dom);

        // Remove the nested dynamic nodes
        // We don't generate mutations for these, as they will be removed by the parent (in the next line)
        // But we still need to make sure to reclaim them from the arena and drop their hooks, etc
        self.remove_nested_dyn_nodes::<M>(mount, dom, destroy_component_state);

        // Clean up the roots, assuming we need to generate mutations for these
        // This is done last in order to preserve Node ID reclaim order (reclaim in reverse order of claim)
        self.reclaim_roots(mount, dom, to, destroy_component_state, replace_with);

        if destroy_component_state {
            // Remove the mount information
            dom.runtime.mounts.borrow_mut().remove(mount.0);
        }
    }

    fn reclaim_roots(
        &self,
        mount: MountId,
        dom: &mut VirtualDom,
        mut to: Option<&mut impl WriteMutations>,
        destroy_component_state: bool,
        replace_with: Option<usize>,
    ) {
        let roots = self.template.roots;
        for (idx, node) in roots.iter().enumerate() {
            let last_node = idx == roots.len() - 1;
            if let Some(id) = node.dynamic_id() {
                let dynamic_node = &self.dynamic_nodes[id];
                self.remove_dynamic_node(
                    mount,
                    dom,
                    to.as_deref_mut(),
                    destroy_component_state,
                    id,
                    dynamic_node,
                    replace_with.filter(|_| last_node),
                );
            } else if let Some(to) = to.as_deref_mut() {
                let id = dom.get_mounted_root_node(mount, idx);
                if let (true, Some(replace_with)) = (last_node, replace_with) {
                    to.replace_node_with(id, replace_with);
                } else {
                    to.remove_node(id);
                }
                dom.reclaim(id);
            }
        }
    }

    fn remove_nested_dyn_nodes<M: WriteMutations>(
        &self,
        mount: MountId,
        dom: &mut VirtualDom,
        destroy_component_state: bool,
    ) {
        let template = self.template;
        for (idx, dyn_node) in self.dynamic_nodes.iter().enumerate() {
            let path_len = template.node_paths.get(idx).map(|path| path.len());
            // Roots are cleaned up automatically above and nodes with a empty path are placeholders
            if let Some(2..) = path_len {
                self.remove_dynamic_node(
                    mount,
                    dom,
                    Option::<&mut M>::None,
                    destroy_component_state,
                    idx,
                    dyn_node,
                    None,
                )
            }
        }
    }

    fn remove_dynamic_node(
        &self,
        mount: MountId,
        dom: &mut VirtualDom,
        mut to: Option<&mut impl WriteMutations>,
        destroy_component_state: bool,
        idx: usize,
        node: &DynamicNode,
        replace_with: Option<usize>,
    ) {
        match node {
            Component(_comp) => {
                let scope_id = ScopeId(dom.get_mounted_dyn_node(mount, idx));
                dom.remove_component_node(to, destroy_component_state, scope_id, replace_with);
            }
            Text(_) | Placeholder(_) => {
                let id = ElementId(dom.get_mounted_dyn_node(mount, idx));
                if let Some(to) = to {
                    if let Some(replace_with) = replace_with {
                        to.replace_node_with(id, replace_with);
                    } else {
                        to.remove_node(id);
                    }
                    dom.reclaim(id)
                }
            }
            Fragment(nodes) => {
                for node in &nodes[..nodes.len() - 1] {
                    node.remove_node_inner(dom, to.as_deref_mut(), destroy_component_state, None)
                }
                if let Some(last_node) = nodes.last() {
                    last_node.remove_node_inner(dom, to, destroy_component_state, replace_with)
                }
            }
        };
    }

    pub(super) fn reclaim_attributes(&self, mount: MountId, dom: &mut VirtualDom) {
        let mut next_id = None;
        for (idx, path) in self.template.attr_paths.iter().enumerate() {
            // We clean up the roots in the next step, so don't worry about them here
            if path.len() <= 1 {
                continue;
            }

            // only reclaim the new element if it's different from the previous one
            let new_id = dom.get_mounted_dyn_attr(mount, idx);
            if Some(new_id) != next_id {
                dom.reclaim(new_id);
                next_id = Some(new_id);
            }
        }
    }

    pub(super) fn diff_attributes(
        &self,
        new: &VNode,
        dom: &mut VirtualDom,
        to: &mut impl WriteMutations,
    ) {
        let mount_id = self.mount.get();
        for (idx, (old_attrs, new_attrs)) in self
            .dynamic_attrs
            .iter()
            .zip(new.dynamic_attrs.iter())
            .enumerate()
        {
            let mut old_attributes_iter = old_attrs.iter().peekable();
            let mut new_attributes_iter = new_attrs.iter().peekable();
            let attribute_id = dom.get_mounted_dyn_attr(mount_id, idx);
            let path = self.template.attr_paths[idx];

            loop {
                match (old_attributes_iter.peek(), new_attributes_iter.peek()) {
                    (Some(old_attribute), Some(new_attribute)) => {
                        // check which name is greater
                        match old_attribute.name.cmp(new_attribute.name) {
                            // The two attributes are the same, so diff them
                            std::cmp::Ordering::Equal => {
                                let old = old_attributes_iter.next().unwrap();
                                let new = new_attributes_iter.next().unwrap();
                                // Volatile attributes are attributes that the browser may override so we always update them
                                let volatile = old.volatile;
                                if volatile || old.value != new.value {
                                    self.write_attribute(
                                        path,
                                        new,
                                        attribute_id,
                                        mount_id,
                                        dom,
                                        to,
                                    );
                                }
                            }
                            // In a sorted list, if the old attribute name is first, then the new attribute is missing
                            std::cmp::Ordering::Less => {
                                let old = old_attributes_iter.next().unwrap();
                                self.remove_attribute(old, attribute_id, to)
                            }
                            // In a sorted list, if the new attribute name is first, then the old attribute is missing
                            std::cmp::Ordering::Greater => {
                                let new = new_attributes_iter.next().unwrap();
                                self.write_attribute(path, new, attribute_id, mount_id, dom, to);
                            }
                        }
                    }
                    (Some(_), None) => {
                        let left = old_attributes_iter.next().unwrap();
                        self.remove_attribute(left, attribute_id, to)
                    }
                    (None, Some(_)) => {
                        let right = new_attributes_iter.next().unwrap();
                        self.write_attribute(path, right, attribute_id, mount_id, dom, to)
                    }
                    (None, None) => break,
                }
            }
        }
    }

    fn remove_attribute(&self, attribute: &Attribute, id: ElementId, to: &mut impl WriteMutations) {
        match &attribute.value {
            AttributeValue::Listener(_) => {
                to.remove_event_listener(&attribute.name[2..], id);
            }
            _ => {
                to.set_attribute(
                    attribute.name,
                    attribute.namespace,
                    &AttributeValue::None,
                    id,
                );
            }
        }
    }

    fn write_attribute(
        &self,
        path: &'static [u8],
        attribute: &Attribute,
        id: ElementId,
        mount: MountId,
        dom: &mut VirtualDom,
        to: &mut impl WriteMutations,
    ) {
        match &attribute.value {
            AttributeValue::Listener(_) => {
                let element_ref = ElementRef {
                    path: ElementPath { path },
                    mount,
                };
                let mut elements = dom.runtime.elements.borrow_mut();
                elements[id.0] = Some(element_ref);
                to.create_event_listener(&attribute.name[2..], id);
            }
            _ => {
                to.set_attribute(attribute.name, attribute.namespace, &attribute.value, id);
            }
        }
    }

<<<<<<< HEAD
    /// Lightly diff the two templates, checking only their roots.
    ///
    /// The goal here is to preserve any existing component state that might exist. This is to preserve some React-like
    /// behavior where the component state is preserved when the component is re-rendered.
    ///
    /// This is implemented by iterating each root, checking if the component is the same, if it is, then diff it.
    ///
    /// We then pass the new template through "create" which should be smart enough to skip roots.
    ///
    /// Currently, we only handle the case where the roots are the same component list. If there's any sort of deviation,
    /// IE more nodes, less nodes, different nodes, or expressions, then we just replace the whole thing.
    ///
    /// This is mostly implemented to help solve the issue where the same component is rendered under two different
    /// conditions:
    ///
    /// ```rust, no_run
    /// # use dioxus::prelude::*;
    /// # let enabled = true;
    /// # #[component]
    /// # fn Component(enabled_sign: String) -> Element { unimplemented!() }
    /// if enabled {
    ///     rsx!{ Component { enabled_sign: "abc" } }
    /// } else {
    ///     rsx!{ Component { enabled_sign: "xyz" } }
    /// };
    /// ```
    ///
    /// However, we should not that it's explicit in the docs that this is not a guarantee. If you need to preserve state,
    /// then you should be passing in separate props instead.
    ///
    /// ```rust, no_run
    /// # use dioxus::prelude::*;
    /// # #[component]
    /// # fn Component(enabled_sign: String) -> Element { unimplemented!() }
    /// # let enabled = true;
    /// let props = if enabled {
    ///     ComponentProps { enabled_sign: "abc".to_string() }
    /// } else {
    ///     ComponentProps { enabled_sign: "xyz".to_string() }
    /// };
    ///
    /// rsx! {
    ///     Component { ..props }
    /// };
    /// ```
    pub(crate) fn light_diff_templates(
        &self,
        new: &VNode,
        dom: &mut VirtualDom,
        mut to: Option<&mut impl WriteMutations>,
    ) {
        let mount_id = self.mount.get();
        let parent = dom.get_mounted_parent(mount_id);
        match matching_components(self, new) {
            None => self.replace(std::slice::from_ref(new), parent, dom, to),
            Some(components) => {
                self.move_mount_to(new, dom);

                for (idx, (old_component, new_component)) in components.into_iter().enumerate() {
                    let scope_id = ScopeId(dom.get_mounted_dyn_node(mount_id, idx));
                    self.diff_vcomponent(
                        mount_id,
                        idx,
                        new_component,
                        old_component,
                        scope_id,
                        parent,
                        dom,
                        to.as_deref_mut(),
                    )
                }
            }
        }
    }

=======
>>>>>>> 8b62b71e
    /// Create this rsx block. This will create scopes from components that this rsx block contains, but it will not write anything to the DOM.
    pub(crate) fn create(
        &self,
        dom: &mut VirtualDom,
        parent: Option<ElementRef>,
        mut to: Option<&mut impl WriteMutations>,
    ) -> usize {
        // Get the most up to date template
        let template = self.template;

        // Initialize the mount information for this vnode if it isn't already mounted
        if !self.mount.get().mounted() {
            let mut mounts = dom.runtime.mounts.borrow_mut();
            let entry = mounts.vacant_entry();
            let mount = MountId(entry.key());
            self.mount.set(mount);
            tracing::trace!(?self, ?mount, "creating template");
            entry.insert(VNodeMount {
                node: self.clone_mounted(),
                parent,
                root_ids: vec![ElementId(0); template.roots.len()].into_boxed_slice(),
                mounted_attributes: vec![ElementId(0); template.attr_paths.len()]
                    .into_boxed_slice(),
                mounted_dynamic_nodes: vec![usize::MAX; template.node_paths.len()]
                    .into_boxed_slice(),
            });
        }

        // Walk the roots, creating nodes and assigning IDs
        // nodes in an iterator of (dynamic_node_index, path) and attrs in an iterator of (attr_index, path)
        let mut nodes = template.node_paths.iter().copied().enumerate().peekable();
        let mut attrs = template.attr_paths.iter().copied().enumerate().peekable();

        // Get the mounted id of this block
        // At this point, we should have already mounted the block
        debug_assert!(
            dom.runtime.mounts.borrow().contains(
                self.mount
                    .get()
                    .as_usize()
                    .expect("node should already be mounted"),
            ),
            "Node mount should be valid"
        );
        let mount = self.mount.get();

        // Go through each root node and create the node, adding it to the stack.
        // Each node already exists in the template, so we can just clone it from the template
        let nodes_created = template
            .roots
            .iter()
            .enumerate()
            .map(|(root_idx, root)| {
                match root {
                    TemplateNode::Dynamic { id } => {
                        // Take a dynamic node off the depth first iterator
                        nodes.next().unwrap();
                        // Then mount the node
                        self.create_dynamic_node(
                            &self.dynamic_nodes[*id],
                            mount,
                            *id,
                            dom,
                            to.as_deref_mut(),
                        )
                    }
                    // For static text and element nodes, just load the template root. This may be a placeholder or just a static node. We now know that each root node has a unique id
                    TemplateNode::Text { .. } | TemplateNode::Element { .. } => {
                        if let Some(to) = to.as_deref_mut() {
                            self.load_template_root(mount, root_idx, dom, to);
                        }

                        // If this is an element, load in all of the placeholder or dynamic content under this root element too
                        if matches!(root, TemplateNode::Element { .. }) {
                            // This operation relies on the fact that the root node is the top node on the stack so we need to do it here
                            self.load_placeholders(
                                mount,
                                &mut nodes,
                                root_idx as u8,
                                dom,
                                to.as_deref_mut(),
                            );
                            // Now write out any attributes we need
                            if let Some(to) = to.as_deref_mut() {
                                self.write_attrs(mount, &mut attrs, root_idx as u8, dom, to);
                            }
                        }

                        // This creates one node on the stack
                        1
                    }
                }
            })
            .sum();

        // And return the number of nodes we created on the stack
        nodes_created
    }
}

impl VNode {
    /// Get a reference back into a dynamic node
    fn reference_to_dynamic_node(&self, mount: MountId, dynamic_node_id: usize) -> ElementRef {
        ElementRef {
            path: ElementPath {
                path: self.template.node_paths[dynamic_node_id],
            },
            mount,
        }
    }

    pub(crate) fn create_dynamic_node(
        &self,
        node: &DynamicNode,
        mount: MountId,
        dynamic_node_id: usize,
        dom: &mut VirtualDom,
        to: Option<&mut impl WriteMutations>,
    ) -> usize {
        use DynamicNode::*;
        match node {
            Component(component) => {
                let parent = Some(self.reference_to_dynamic_node(mount, dynamic_node_id));
                self.create_component_node(mount, dynamic_node_id, component, parent, dom, to)
            }
            Fragment(frag) => {
                let parent = Some(self.reference_to_dynamic_node(mount, dynamic_node_id));
                dom.create_children(to, frag, parent)
            }
            Text(text) => {
                // If we are diffing suspended nodes and are not outputting mutations, we can skip it
                if let Some(to) = to {
                    self.create_dynamic_text(mount, dynamic_node_id, text, dom, to)
                } else {
                    0
                }
            }
            Placeholder(_) => {
                // If we are diffing suspended nodes and are not outputting mutations, we can skip it
                if let Some(to) = to {
                    tracing::trace!("creating placeholder");
                    self.create_placeholder(mount, dynamic_node_id, dom, to)
                } else {
                    tracing::trace!("skipping creating placeholder");
                    0
                }
            }
        }
    }

    /// Load all of the placeholder nodes for descendent of this root node
    ///
    /// ```rust, no_run
    /// # use dioxus::prelude::*;
    /// # let some_text = "hello world";
    /// # let some_value = "123";
    /// rsx! {
    ///     div { // We just wrote this node
    ///         // This is a placeholder
    ///         {some_value}
    ///
    ///         // Load this too
    ///         "{some_text}"
    ///     }
    /// };
    /// ```
    ///
    /// IMPORTANT: This function assumes that root node is the top node on the stack
    fn load_placeholders(
        &self,
        mount: MountId,
        dynamic_nodes_iter: &mut Peekable<impl Iterator<Item = (usize, &'static [u8])>>,
        root_idx: u8,
        dom: &mut VirtualDom,
        mut to: Option<&mut impl WriteMutations>,
    ) {
        // Only take nodes that are under this root node
        let from_root_node = |(_, path): &(usize, &[u8])| path.first() == Some(&root_idx);
        while let Some((dynamic_node_id, path)) = dynamic_nodes_iter.next_if(from_root_node) {
            let m = self.create_dynamic_node(
                &self.dynamic_nodes[dynamic_node_id],
                mount,
                dynamic_node_id,
                dom,
                to.as_deref_mut(),
            );
            if let Some(to) = to.as_deref_mut() {
                // If we actually created real new nodes, we need to replace the placeholder for this dynamic node with the new dynamic nodes
                if m > 0 {
                    // The path is one shorter because the top node is the root
                    let path = &path[1..];
                    to.replace_placeholder_with_nodes(path, m);
                }
            }
        }
    }

    /// After we have written a root element, we need to write all the attributes that are on the root node
    ///
    /// ```rust, ignore
    /// rsx! {
    ///     div { // We just wrote this node
    ///         class: "{class}", // We need to set these attributes
    ///         id: "{id}",
    ///         style: "{style}",
    ///     }
    /// }
    /// ```
    ///
    /// IMPORTANT: This function assumes that root node is the top node on the stack
    fn write_attrs(
        &self,
        mount: MountId,
        dynamic_attrbiutes_iter: &mut Peekable<impl Iterator<Item = (usize, &'static [u8])>>,
        root_idx: u8,
        dom: &mut VirtualDom,
        to: &mut impl WriteMutations,
    ) {
        let mut last_path = None;
        // Only take nodes that are under this root node
        let from_root_node = |(_, path): &(usize, &[u8])| path.first() == Some(&root_idx);
        while let Some((attribute_idx, attribute_path)) =
            dynamic_attrbiutes_iter.next_if(from_root_node)
        {
            let attribute = &self.dynamic_attrs[attribute_idx];

            let id = match last_path {
                // If the last path was exactly the same, we can reuse the id
                Some((path, id)) if path == attribute_path => id,
                // Otherwise, we need to create a new id
                _ => {
                    let id = self.assign_static_node_as_dynamic(mount, attribute_path, dom, to);
                    last_path = Some((attribute_path, id));
                    id
                }
            };

            for attr in &**attribute {
                self.write_attribute(attribute_path, attr, id, mount, dom, to);
                dom.set_mounted_dyn_attr(mount, attribute_idx, id);
            }
        }
    }

    fn load_template_root(
        &self,
        mount: MountId,
        root_idx: usize,
        dom: &mut VirtualDom,
        to: &mut impl WriteMutations,
    ) -> ElementId {
        // Get an ID for this root since it's a real root
        let this_id = dom.next_element();
        dom.set_mounted_root_node(mount, root_idx, this_id);

        to.load_template(self.template, root_idx, this_id);

        this_id
    }

    /// We have some dynamic attributes attached to a some node
    ///
    /// That node needs to be loaded at runtime, so we need to give it an ID
    ///
    /// If the node in question is the root node, we just return the ID
    ///
    /// If the node is not on the stack, we create a new ID for it and assign it
    fn assign_static_node_as_dynamic(
        &self,
        mount: MountId,
        path: &'static [u8],
        dom: &mut VirtualDom,
        to: &mut impl WriteMutations,
    ) -> ElementId {
        // This is just the root node. We already know it's id
        if let [root_idx] = path {
            return dom.get_mounted_root_node(mount, *root_idx as usize);
        }

        // The node is deeper in the template and we should create a new id for it
        let id = dom.next_element();

        to.assign_node_id(&path[1..], id);

        id
    }

    fn create_dynamic_text(
        &self,
        mount: MountId,
        idx: usize,
        text: &VText,
        dom: &mut VirtualDom,
        to: &mut impl WriteMutations,
    ) -> usize {
        let new_id = mount.mount_node(idx, dom);

        // If this is a root node, the path is empty and we need to create a new text node
        to.create_text_node(&text.value, new_id);
        // We create one node on the stack
        1
    }

    pub(crate) fn create_placeholder(
        &self,
        mount: MountId,
        idx: usize,
        dom: &mut VirtualDom,
        to: &mut impl WriteMutations,
    ) -> usize {
        let new_id = mount.mount_node(idx, dom);

        // If this is a root node, the path is empty and we need to create a new placeholder node
        to.create_placeholder(new_id);
        // We create one node on the stack
        1
    }
}

impl MountId {
    fn mount_node(self, node_index: usize, dom: &mut VirtualDom) -> ElementId {
        let id = dom.next_element();
        dom.set_mounted_dyn_node(self, node_index, id.0);
        id
    }
}<|MERGE_RESOLUTION|>--- conflicted
+++ resolved
@@ -90,15 +90,9 @@
         match (old_node, new_node) {
             (Text(old), Text(new)) => {
                 // Diffing text is just a side effect, if we are diffing suspended nodes and are not outputting mutations, we can skip it
-<<<<<<< HEAD
-                if let Some(to) = to{
+                if let Some(to) = to {
                     let id = ElementId(dom.get_mounted_dyn_node(mount, idx));
                     self.diff_vtext(to, id, old, new)
-=======
-                if let Some(to) = to {
-                    let mount = &dom.mounts[mount.0];
-                    self.diff_vtext(to, mount, idx, old, new)
->>>>>>> 8b62b71e
                 }
             }
             (Placeholder(_), Placeholder(_)) => {}
@@ -109,56 +103,7 @@
                 Some(self.reference_to_dynamic_node(mount, idx)),
             ),
             (Component(old), Component(new)) => {
-<<<<<<< HEAD
-				let scope_id = ScopeId(dom.get_mounted_dyn_node(mount, idx));
-                self.diff_vcomponent(mount, idx, new, old, scope_id, Some(self.reference_to_dynamic_node(mount, idx)), dom, to)
-            },
-            (Placeholder(_), Fragment(right)) => {
-                let placeholder_id = ElementId(dom.get_mounted_dyn_node(mount, idx));
-                dom.replace_placeholder(to, placeholder_id, right, Some(self.reference_to_dynamic_node(mount, idx)))},
-            (Fragment(left), Placeholder(_)) => {
-                dom.nodes_to_placeholder(to, mount, idx, left,)
-            },
-            _ => todo!("This is an usual custom case for dynamic nodes. We don't know how to handle it yet."),
-        };
-    }
-
-    /// Replace a text node with a placeholder node
-    pub(crate) fn replace_text_with_placeholder(
-        &self,
-        to: Option<&mut impl WriteMutations>,
-        mount: MountId,
-        idx: usize,
-        dom: &mut VirtualDom,
-    ) {
-        if let Some(to) = to {
-            // Grab the text element id from the mount and replace it with a new placeholder
-            let text_id = ElementId(dom.get_mounted_dyn_node(mount, idx));
-            let (id, _) = self.create_dynamic_node_with_path(mount, idx, dom);
-            to.create_placeholder(id);
-            to.replace_node_with(text_id, 1);
-            dom.reclaim(text_id);
-        }
-    }
-
-    /// Replace a placeholder node with a text node
-    pub(crate) fn replace_placeholder_with_text(
-        &self,
-        to: Option<&mut impl WriteMutations>,
-        mount: MountId,
-        idx: usize,
-        new: &VText,
-        dom: &mut VirtualDom,
-    ) {
-        if let Some(to) = to {
-            // Grab the placeholder id from the mount and replace it with a new text node
-            let placeholder_id = ElementId(dom.get_mounted_dyn_node(mount, idx));
-            let (new_id, _) = self.create_dynamic_node_with_path(mount, idx, dom);
-            to.create_text_node(&new.value, new_id);
-            dom.replace_placeholder_with_nodes_on_stack(to, placeholder_id, 1);
-        }
-=======
-                let scope_id = ScopeId(dom.mounts[mount.0].mounted_dynamic_nodes[idx]);
+                let scope_id = ScopeId(dom.get_mounted_dyn_node(mount, idx));
                 self.diff_vcomponent(
                     mount,
                     idx,
@@ -193,7 +138,6 @@
                 dom.mounts[mount.0].mounted_dynamic_nodes[idx] = new_mount;
             }
         };
->>>>>>> 8b62b71e
     }
 
     /// Try to get the dynamic node and its index for a root node
@@ -574,84 +518,6 @@
         }
     }
 
-<<<<<<< HEAD
-    /// Lightly diff the two templates, checking only their roots.
-    ///
-    /// The goal here is to preserve any existing component state that might exist. This is to preserve some React-like
-    /// behavior where the component state is preserved when the component is re-rendered.
-    ///
-    /// This is implemented by iterating each root, checking if the component is the same, if it is, then diff it.
-    ///
-    /// We then pass the new template through "create" which should be smart enough to skip roots.
-    ///
-    /// Currently, we only handle the case where the roots are the same component list. If there's any sort of deviation,
-    /// IE more nodes, less nodes, different nodes, or expressions, then we just replace the whole thing.
-    ///
-    /// This is mostly implemented to help solve the issue where the same component is rendered under two different
-    /// conditions:
-    ///
-    /// ```rust, no_run
-    /// # use dioxus::prelude::*;
-    /// # let enabled = true;
-    /// # #[component]
-    /// # fn Component(enabled_sign: String) -> Element { unimplemented!() }
-    /// if enabled {
-    ///     rsx!{ Component { enabled_sign: "abc" } }
-    /// } else {
-    ///     rsx!{ Component { enabled_sign: "xyz" } }
-    /// };
-    /// ```
-    ///
-    /// However, we should not that it's explicit in the docs that this is not a guarantee. If you need to preserve state,
-    /// then you should be passing in separate props instead.
-    ///
-    /// ```rust, no_run
-    /// # use dioxus::prelude::*;
-    /// # #[component]
-    /// # fn Component(enabled_sign: String) -> Element { unimplemented!() }
-    /// # let enabled = true;
-    /// let props = if enabled {
-    ///     ComponentProps { enabled_sign: "abc".to_string() }
-    /// } else {
-    ///     ComponentProps { enabled_sign: "xyz".to_string() }
-    /// };
-    ///
-    /// rsx! {
-    ///     Component { ..props }
-    /// };
-    /// ```
-    pub(crate) fn light_diff_templates(
-        &self,
-        new: &VNode,
-        dom: &mut VirtualDom,
-        mut to: Option<&mut impl WriteMutations>,
-    ) {
-        let mount_id = self.mount.get();
-        let parent = dom.get_mounted_parent(mount_id);
-        match matching_components(self, new) {
-            None => self.replace(std::slice::from_ref(new), parent, dom, to),
-            Some(components) => {
-                self.move_mount_to(new, dom);
-
-                for (idx, (old_component, new_component)) in components.into_iter().enumerate() {
-                    let scope_id = ScopeId(dom.get_mounted_dyn_node(mount_id, idx));
-                    self.diff_vcomponent(
-                        mount_id,
-                        idx,
-                        new_component,
-                        old_component,
-                        scope_id,
-                        parent,
-                        dom,
-                        to.as_deref_mut(),
-                    )
-                }
-            }
-        }
-    }
-
-=======
->>>>>>> 8b62b71e
     /// Create this rsx block. This will create scopes from components that this rsx block contains, but it will not write anything to the DOM.
     pub(crate) fn create(
         &self,
