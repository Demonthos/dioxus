--- conflicted
+++ resolved
@@ -31,31 +31,6 @@
             .iter()
             .map(|child| child.create(self, parent, to.as_deref_mut()))
             .sum()
-    }
-
-<<<<<<< HEAD
-    /// Simply replace a placeholder with a list of nodes
-    fn replace_placeholder(
-        &mut self,
-        mut to: Option<&mut impl WriteMutations>,
-        placeholder_id: ElementId,
-        r: &[VNode],
-        parent: Option<ElementRef>,
-    ) {
-        let m = self.create_children(to.as_deref_mut(), r, parent);
-        if let Some(to) = to {
-            self.replace_placeholder_with_nodes_on_stack(to, placeholder_id, m)
-        }
-    }
-
-    fn replace_placeholder_with_nodes_on_stack(
-        &mut self,
-        to: &mut impl WriteMutations,
-        placeholder_id: ElementId,
-        m: usize,
-    ) {
-        to.replace_node_with(placeholder_id, m);
-        self.reclaim(placeholder_id);
     }
 
     pub(crate) fn get_mounted_parent(&self, mount: MountId) -> Option<ElementRef> {
@@ -98,26 +73,6 @@
         mounts[mount.0].root_ids[root_idx] = value;
     }
 
-    fn nodes_to_placeholder(
-        &mut self,
-        mut to: Option<&mut impl WriteMutations>,
-        mount: MountId,
-        dyn_node_idx: usize,
-        old_nodes: &[VNode],
-    ) {
-        // Create the placeholder first, ensuring we get a dedicated ID for the placeholder
-        let placeholder = self.next_element();
-
-        // Set the id of the placeholder
-        self.set_mounted_dyn_node(mount, dyn_node_idx, placeholder.0);
-
-        if let Some(to) = to.as_deref_mut() {
-            to.create_placeholder(placeholder);
-        }
-
-        self.replace_nodes(to, old_nodes, 1);
-    }
-
     /// Replace many nodes with a number of nodes on the stack
     fn replace_nodes(&mut self, to: Option<&mut impl WriteMutations>, nodes: &[VNode], m: usize) {
         debug_assert!(
@@ -130,8 +85,6 @@
         self.remove_nodes(to, nodes, Some(m));
     }
 
-=======
->>>>>>> 8b62b71e
     /// Remove these nodes from the dom
     /// Wont generate mutations for the inner nodes
     fn remove_nodes(
