//! # Virtual DOM Implementation for Rust
//!
//! This module provides the primary mechanics to create a hook-based, concurrent VDOM for Rust.

use crate::{
    any_props::VProps,
    arena::ElementId,
    innerlude::{DirtyScope, ElementRef, ErrorBoundary, Mutations, Scheduler, SchedulerMsg},
    mutations::Mutation,
    nodes::RenderReturn,
    nodes::{Template, TemplateId},
    runtime::{Runtime, RuntimeGuard},
    scopes::{ScopeId, ScopeState},
    AttributeValue, Element, Event, Scope, VNode,
};
use futures_util::{pin_mut, StreamExt};
use rustc_hash::{FxHashMap, FxHashSet};
use slab::Slab;
<<<<<<< HEAD
use std::{
    any::Any,
    borrow::BorrowMut,
    cell::Cell,
    collections::BTreeSet,
    future::Future,
    rc::Rc,
    sync::{Arc, RwLock},
};
=======
use std::{any::Any, cell::Cell, collections::BTreeSet, future::Future, ptr::NonNull, rc::Rc, sync::Arc};
>>>>>>> ca83d6bc

/// A virtual node system that progresses user events and diffs UI trees.
///
/// ## Guide
///
/// Components are defined as simple functions that take [`Scope`] and return an [`Element`].
///
/// ```rust
/// # use dioxus::prelude::*;
///
/// #[derive(Props, PartialEq)]
/// struct AppProps {
///     title: String
/// }
///
/// fn App(cx: Scope<AppProps>) -> Element {
///     cx.render(rsx!(
///         div {"hello, {cx.props.title}"}
///     ))
/// }
/// ```
///
/// Components may be composed to make complex apps.
///
/// ```rust
/// # #![allow(unused)]
/// # use dioxus::prelude::*;
///
/// # #[derive(Props, PartialEq)]
/// # struct AppProps {
/// #     title: String
/// # }
///
/// static ROUTES: &str = "";
///
/// #[component]
/// fn App(cx: Scope<AppProps>) -> Element {
///     cx.render(rsx!(
///         NavBar { routes: ROUTES }
///         Title { "{cx.props.title}" }
///         Footer {}
///     ))
/// }
///
/// #[component]
/// fn NavBar(cx: Scope, routes: &'static str) -> Element {
///     cx.render(rsx! {
///         div { "Routes: {routes}" }
///     })
/// }
///
/// #[component]
/// fn Footer(cx: Scope) -> Element {
///     cx.render(rsx! { div { "Footer" } })
/// }
///
/// #[component]
/// fn Title<'a>(cx: Scope<'a>, children: Element<'a>) -> Element {
///     cx.render(rsx! {
///         div { id: "title", children }
///     })
/// }
/// ```
///
/// To start an app, create a [`VirtualDom`] and call [`VirtualDom::rebuild`] to get the list of edits required to
/// draw the UI.
///
/// ```rust
/// # use dioxus::prelude::*;
/// # fn App(cx: Scope) -> Element { cx.render(rsx! { div {} }) }
///
/// let mut vdom = VirtualDom::new(App);
/// let edits = vdom.rebuild();
/// ```
///
/// To call listeners inside the VirtualDom, call [`VirtualDom::handle_event`] with the appropriate event data.
///
/// ```rust, ignore
/// vdom.handle_event(event);
/// ```
///
/// While no events are ready, call [`VirtualDom::wait_for_work`] to poll any futures inside the VirtualDom.
///
/// ```rust, ignore
/// vdom.wait_for_work().await;
/// ```
///
/// Once work is ready, call [`VirtualDom::render_with_deadline`] to compute the differences between the previous and
/// current UI trees. This will return a [`Mutations`] object that contains Edits, Effects, and NodeRefs that need to be
/// handled by the renderer.
///
/// ```rust, ignore
/// let mutations = vdom.work_with_deadline(tokio::time::sleep(Duration::from_millis(100)));
///
/// for edit in mutations.edits {
///     real_dom.apply(edit);
/// }
/// ```
///
/// To not wait for suspense while diffing the VirtualDom, call [`VirtualDom::render_immediate`] or pass an immediately
/// ready future to [`VirtualDom::render_with_deadline`].
///
///
/// ## Building an event loop around Dioxus:
///
/// Putting everything together, you can build an event loop around Dioxus by using the methods outlined above.
/// ```rust, ignore
/// #[component]
/// fn App(cx: Scope) -> Element {
///     cx.render(rsx! {
///         div { "Hello World" }
///     })
/// }
///
/// let dom = VirtualDom::new(App);
///
/// real_dom.apply(dom.rebuild());
///
/// loop {
///     select! {
///         _ = dom.wait_for_work() => {}
///         evt = real_dom.wait_for_event() => dom.handle_event(evt),
///     }
///
///     real_dom.apply(dom.render_immediate());
/// }
/// ```
///
/// ## Waiting for suspense
///
/// Because Dioxus supports suspense, you can use it for server-side rendering, static site generation, and other usecases
/// where waiting on portions of the UI to finish rendering is important. To wait for suspense, use the
/// [`VirtualDom::render_with_deadline`] method:
///
/// ```rust, ignore
/// let dom = VirtualDom::new(app);
///
/// let deadline = tokio::time::sleep(Duration::from_millis(100));
/// let edits = dom.render_with_deadline(deadline).await;
/// ```
///
/// ## Use with streaming
///
/// If not all rendering is done by the deadline, it might be worthwhile to stream the rest later. To do this, we
/// suggest rendering with a deadline, and then looping between [`VirtualDom::wait_for_work`] and render_immediate until
/// no suspended work is left.
///
/// ```rust, ignore
/// let dom = VirtualDom::new(app);
///
/// let deadline = tokio::time::sleep(Duration::from_millis(20));
/// let edits = dom.render_with_deadline(deadline).await;
///
/// real_dom.apply(edits);
///
/// while dom.has_suspended_work() {
///    dom.wait_for_work().await;
///    real_dom.apply(dom.render_immediate());
/// }
/// ```
pub struct VirtualDom {
    pub(crate) scopes: Slab<Box<ScopeState>>,

    pub(crate) dirty_scopes: BTreeSet<DirtyScope>,

    // Maps a template path to a map of byteindexes to templates
    pub(crate) templates: FxHashMap<TemplateId, FxHashMap<usize, Template<'static>>>,

    // Every element is actually a dual reference - one to the template and the other to the dynamic node in that template
    pub(crate) element_refs: Slab<Option<NonNull<VNode<'static>>>>,

<<<<<<< HEAD
    // While diffing we need some sort of way of breaking off a stream of suspended mutations.
    pub(crate) collected_leaves: Vec<SuspenseId>,
    pub(crate) scope_stack: Vec<ScopeId>,

    pub(crate) component_stack: Arc<RwLock<Vec<ScopeId>>>,
=======
    // The element ids that are used in the renderer
    pub(crate) elements: Slab<Option<ElementRef>>,
>>>>>>> ca83d6bc

    pub(crate) mutations: Mutations<'static>,

    pub(crate) runtime: Rc<Runtime>,

    // Currently suspended scopes
    pub(crate) suspended_scopes: FxHashSet<ScopeId>,

    pub(crate) rx: futures_channel::mpsc::UnboundedReceiver<SchedulerMsg>,
}

impl VirtualDom {
    /// Create a new VirtualDom with a component that does not have special props.
    ///
    /// # Description
    ///
    /// Later, the props can be updated by calling "update" with a new set of props, causing a set of re-renders.
    ///
    /// This is useful when a component tree can be driven by external state (IE SSR) but it would be too expensive
    /// to toss out the entire tree.
    ///
    ///
    /// # Example
    /// ```rust, ignore
    /// fn Example(cx: Scope) -> Element  {
    ///     cx.render(rsx!( div { "hello world" } ))
    /// }
    ///
    /// let dom = VirtualDom::new(Example);
    /// ```
    ///
    /// Note: the VirtualDom is not progressed, you must either "run_with_deadline" or use "rebuild" to progress it.
    pub fn new(app: fn(Scope) -> Element) -> Self {
        Self::new_with_props(app, ())
    }

    /// Create a new VirtualDom with the given properties for the root component.
    ///
    /// # Description
    ///
    /// Later, the props can be updated by calling "update" with a new set of props, causing a set of re-renders.
    ///
    /// This is useful when a component tree can be driven by external state (IE SSR) but it would be too expensive
    /// to toss out the entire tree.
    ///
    ///
    /// # Example
    /// ```rust, ignore
    /// #[derive(PartialEq, Props)]
    /// struct SomeProps {
    ///     name: &'static str
    /// }
    ///
    /// fn Example(cx: Scope<SomeProps>) -> Element  {
    ///     cx.render(rsx!{ div{ "hello {cx.props.name}" } })
    /// }
    ///
    /// let dom = VirtualDom::new(Example);
    /// ```
    ///
    /// Note: the VirtualDom is not progressed on creation. You must either "run_with_deadline" or use "rebuild" to progress it.
    ///
    /// ```rust, ignore
    /// let mut dom = VirtualDom::new_with_props(Example, SomeProps { name: "jane" });
    /// let mutations = dom.rebuild();
    /// ```
    pub fn new_with_props<P: 'static>(root: fn(Scope<P>) -> Element, root_props: P) -> Self {
        let (tx, rx) = futures_channel::mpsc::unbounded();
        let scheduler = Scheduler::new(tx);
        let mut dom = Self {
            rx,
            runtime: Runtime::new(scheduler),
            scopes: Default::default(),
            dirty_scopes: Default::default(),
            templates: Default::default(),
            elements: Default::default(),
<<<<<<< HEAD
            scope_stack: Default::default(),
            component_stack: Default::default(),
            dirty_scopes: BTreeSet::new(),
            collected_leaves: Vec::new(),
            finished_fibers: Vec::new(),
=======
            element_refs: Default::default(),
>>>>>>> ca83d6bc
            mutations: Mutations::default(),
            suspended_scopes: Default::default(),
        };

        let root = dom.new_scope(
            Box::new(VProps::new(root, |_, _| unreachable!(), root_props)),
            "app",
        );

        // Unlike react, we provide a default error boundary that just renders the error as a string
        root.provide_context(Rc::new(ErrorBoundary::new_in_scope(
            ScopeId::ROOT,
            Arc::new(|_| {}),
        )));

        // the root element is always given element ID 0 since it's the container for the entire tree
        dom.elements.insert(None);

        dom
    }

    /// Get the state for any scope given its ID
    ///
    /// This is useful for inserting or removing contexts from a scope, or rendering out its root node
    pub fn get_scope(&self, id: ScopeId) -> Option<&ScopeState> {
        self.scopes.get(id.0).map(|s| &**s)
    }

    /// Get the single scope at the top of the VirtualDom tree that will always be around
    ///
    /// This scope has a ScopeId of 0 and is the root of the tree
    pub fn base_scope(&self) -> &ScopeState {
        self.get_scope(ScopeId::ROOT).unwrap()
    }

    /// Build the virtualdom with a global context inserted into the base scope
    ///
    /// This is useful for what is essentially dependency injection when building the app
    pub fn with_root_context<T: Clone + 'static>(self, context: T) -> Self {
        self.base_scope().provide_context(context);
        self
    }

    /// Manually mark a scope as requiring a re-render
    ///
    /// Whenever the Runtime "works", it will re-render this scope
    pub fn mark_dirty(&mut self, id: ScopeId) {
        if let Some(scope) = self.get_scope(id) {
            let height = scope.height();
            tracing::trace!("Marking scope {:?} ({}) as dirty", id, scope.context().name);
            self.dirty_scopes.insert(DirtyScope { height, id });
        }
    }

    /// Call a listener inside the VirtualDom with data from outside the VirtualDom. **The ElementId passed in must be the id of an dynamic element, not a static node or a text node.**
    ///
    /// This method will identify the appropriate element. The data must match up with the listener declared. Note that
    /// this method does not give any indication as to the success of the listener call. If the listener is not found,
    /// nothing will happen.
    ///
    /// It is up to the listeners themselves to mark nodes as dirty.
    ///
    /// If you have multiple events, you can call this method multiple times before calling "render_with_deadline"
    pub fn handle_event(
        &mut self,
        name: &str,
        data: Rc<dyn Any>,
        element: ElementId,
        bubbles: bool,
    ) {
        let _runtime = RuntimeGuard::new(self.runtime.clone());

        /*
        ------------------------
        The algorithm works by walking through the list of dynamic attributes, checking their paths, and breaking when
        we find the target path.

        With the target path, we try and move up to the parent until there is no parent.
        Due to how bubbling works, we call the listeners before walking to the parent.

        If we wanted to do capturing, then we would accumulate all the listeners and call them in reverse order.
        ----------------------

        For a visual demonstration, here we present a tree on the left and whether or not a listener is collected on the
        right.

        |           <-- yes (is ascendant)
        | | |       <-- no  (is not direct ascendant)
        | |         <-- yes (is ascendant)
        | | | | |   <--- target element, break early, don't check other listeners
        | | |       <-- no, broke early
        |           <-- no, broke early
        */
        let parent_path = match self.elements.get(element.0) {
            Some(Some(el)) => el,
            _ => return,
        };
        let mut parent_node = self
            .element_refs
            .get(parent_path.template.0)
            .cloned()
            .map(|el| (*parent_path, el));
        let mut listeners = vec![];

        // We will clone this later. The data itself is wrapped in RC to be used in callbacks if required
        let uievent = Event {
            propagates: Rc::new(Cell::new(bubbles)),
            data,
        };

        // If the event bubbles, we traverse through the tree until we find the target element.
        if bubbles {
            // Loop through each dynamic attribute (in a depth first order) in this template before moving up to the template's parent.
            while let Some((path, el_ref)) = parent_node {
                // safety: we maintain references of all vnodes in the element slab
                let template = unsafe { el_ref.unwrap().as_ref() };
                let node_template = template.template.get();
                let target_path = path.path;

                for (idx, attr) in template.dynamic_attrs.iter().enumerate() {
                    let this_path = node_template.attr_paths[idx];

                    // Remove the "on" prefix if it exists, TODO, we should remove this and settle on one
                    if attr.name.trim_start_matches("on") == name
                        && target_path.is_decendant(&this_path)
                    {
                        listeners.push(&attr.value);

                        // Break if this is the exact target element.
                        // This means we won't call two listeners with the same name on the same element. This should be
                        // documented, or be rejected from the rsx! macro outright
                        if target_path == this_path {
                            break;
                        }
                    }
                }

                // Now that we've accumulated all the parent attributes for the target element, call them in reverse order
                // We check the bubble state between each call to see if the event has been stopped from bubbling
                for listener in listeners.drain(..).rev() {
                    if let AttributeValue::Listener(listener) = listener {
                        let origin = path.scope;
                        self.runtime.scope_stack.borrow_mut().push(origin);
                        self.runtime.rendering.set(false);
                        if let Some(cb) = listener.borrow_mut().as_deref_mut() {
                            cb(uievent.clone());
                        }
                        self.runtime.scope_stack.borrow_mut().pop();
                        self.runtime.rendering.set(true);

                        if !uievent.propagates.get() {
                            return;
                        }
                    }
                }

                parent_node = template.parent.get().and_then(|element_ref| {
                    self.element_refs
                        .get(element_ref.template.0)
                        .cloned()
                        .map(|el| (element_ref, el))
                });
            }
        } else {
            // Otherwise, we just call the listener on the target element
            if let Some((path, el_ref)) = parent_node {
                // safety: we maintain references of all vnodes in the element slab
                let template = unsafe { el_ref.unwrap().as_ref() };
                let node_template = template.template.get();
                let target_path = path.path;

                for (idx, attr) in template.dynamic_attrs.iter().enumerate() {
                    let this_path = node_template.attr_paths[idx];

                    // Remove the "on" prefix if it exists, TODO, we should remove this and settle on one
                    // Only call the listener if this is the exact target element.
                    if attr.name.trim_start_matches("on") == name && target_path == this_path {
                        if let AttributeValue::Listener(listener) = &attr.value {
                            let origin = path.scope;
                            self.runtime.scope_stack.borrow_mut().push(origin);
                            self.runtime.rendering.set(false);
                            if let Some(cb) = listener.borrow_mut().as_deref_mut() {
                                cb(uievent.clone());
                            }
                            self.runtime.scope_stack.borrow_mut().pop();
                            self.runtime.rendering.set(true);

                            break;
                        }
                    }
                }
            }
        }
    }

    /// Wait for the scheduler to have any work.
    ///
    /// This method polls the internal future queue, waiting for suspense nodes, tasks, or other work. This completes when
    /// any work is ready. If multiple scopes are marked dirty from a task or a suspense tree is finished, this method
    /// will exit.
    ///
    /// This method is cancel-safe, so you're fine to discard the future in a select block.
    ///
    /// This lets us poll async tasks and suspended trees during idle periods without blocking the main thread.
    ///
    /// # Example
    ///
    /// ```rust, ignore
    /// let dom = VirtualDom::new(App);
    /// let sender = dom.get_scheduler_channel();
    /// ```
    pub async fn wait_for_work(&mut self) {
        let mut some_msg = None;

        loop {
            match some_msg.take() {
                // If a bunch of messages are ready in a sequence, try to pop them off synchronously
                Some(msg) => match msg {
                    SchedulerMsg::Immediate(id) => self.mark_dirty(id),
                    SchedulerMsg::TaskNotified(task) => self.handle_task_wakeup(task),
                },

                // If they're not ready, then we should wait for them to be ready
                None => {
                    match self.rx.try_next() {
                        Ok(Some(val)) => some_msg = Some(val),
                        Ok(None) => return,
                        Err(_) => {
                            // If we have any dirty scopes, or finished fiber trees then we should exit
                            if !self.dirty_scopes.is_empty() || !self.suspended_scopes.is_empty() {
                                return;
                            }

                            some_msg = self.rx.next().await
                        }
                    }
                }
            }
        }
    }

    /// Process all events in the queue until there are no more left
    pub fn process_events(&mut self) {
        while let Ok(Some(msg)) = self.rx.try_next() {
            match msg {
                SchedulerMsg::Immediate(id) => self.mark_dirty(id),
                SchedulerMsg::TaskNotified(task) => self.handle_task_wakeup(task),
            }
        }
    }

    /// Replace a template at runtime. This will re-render all components that use this template.
    /// This is the primitive that enables hot-reloading.
    ///
    /// The caller must ensure that the template refrences the same dynamic attributes and nodes as the original template.
    ///
    /// This will only replace the the parent template, not any nested templates.
    pub fn replace_template(&mut self, template: Template<'static>) {
        self.register_template_first_byte_index(template);
        // iterating a slab is very inefficient, but this is a rare operation that will only happen during development so it's fine
        for (_, scope) in self.scopes.iter() {
            if let Some(RenderReturn::Ready(sync)) = scope.try_root_node() {
                if sync.template.get().name.rsplit_once(':').unwrap().0
                    == template.name.rsplit_once(':').unwrap().0
                {
                    let context = scope.context();
                    let height = context.height;
                    self.dirty_scopes.insert(DirtyScope {
                        height,
                        id: context.id,
                    });
                }
            }
        }
    }

    /// Performs a *full* rebuild of the virtual dom, returning every edit required to generate the actual dom from scratch.
    ///
    /// The mutations item expects the RealDom's stack to be the root of the application.
    ///
    /// Tasks will not be polled with this method, nor will any events be processed from the event queue. Instead, the
    /// root component will be ran once and then diffed. All updates will flow out as mutations.
    ///
    /// All state stored in components will be completely wiped away.
    ///
    /// Any templates previously registered will remain.
    ///
    /// # Example
    /// ```rust, ignore
    /// static App: Component = |cx|  cx.render(rsx!{ "hello world" });
    ///
    /// let mut dom = VirtualDom::new();
    /// let edits = dom.rebuild();
    ///
    /// apply_edits(edits);
    /// ```
    pub fn rebuild(&mut self) -> Mutations {
        let _runtime = RuntimeGuard::new(self.runtime.clone());
        match unsafe { self.run_scope(ScopeId::ROOT).extend_lifetime_ref() } {
            // Rebuilding implies we append the created elements to the root
            RenderReturn::Ready(node) => {
                let m = self.create_scope(ScopeId::ROOT, node);
                self.mutations.edits.push(Mutation::AppendChildren {
                    id: ElementId(0),
                    m,
                });
            }
            // If an error occurs, we should try to render the default error component and context where the error occured
            RenderReturn::Aborted(placeholder) => {
                tracing::debug!("Ran into suspended or aborted scope during rebuild");
                let id = self.next_element();
                placeholder.id.set(Some(id));
                self.mutations.push(Mutation::CreatePlaceholder { id });
            }
        }

        self.finalize()
    }

    /// Render whatever the VirtualDom has ready as fast as possible without requiring an executor to progress
    /// suspended subtrees.
    pub fn render_immediate(&mut self) -> Mutations {
        // Build a waker that won't wake up since our deadline is already expired when it's polled
        let waker = futures_util::task::noop_waker();
        let mut cx = std::task::Context::from_waker(&waker);

        // Now run render with deadline but dont even try to poll any async tasks
        let fut = self.render_with_deadline(std::future::ready(()));
        pin_mut!(fut);

        // The root component is not allowed to be async
        match fut.poll(&mut cx) {
            std::task::Poll::Ready(mutations) => mutations,
            std::task::Poll::Pending => panic!("render_immediate should never return pending"),
        }
    }

    /// Render the virtual dom, waiting for all suspense to be finished
    ///
    /// The mutations will be thrown out, so it's best to use this method for things like SSR that have async content
    pub async fn wait_for_suspense(&mut self) {
        loop {
            if self.suspended_scopes.is_empty() {
                return;
            }

            self.wait_for_work().await;

            _ = self.render_immediate();
        }
    }

    /// Render what you can given the timeline and then move on
    ///
    /// It's generally a good idea to put some sort of limit on the suspense process in case a future is having issues.
    ///
    /// If no suspense trees are present
    pub async fn render_with_deadline(&mut self, deadline: impl Future<Output = ()>) -> Mutations {
        pin_mut!(deadline);

        self.process_events();

        loop {
            // Next, diff any dirty scopes
            // We choose not to poll the deadline since we complete pretty quickly anyways
            if let Some(dirty) = self.dirty_scopes.iter().next().cloned() {
                self.dirty_scopes.remove(&dirty);

                // If the scope doesn't exist for whatever reason, then we should skip it
                if !self.scopes.contains(dirty.id.0) {
                    continue;
                }

                {
                    let _runtime = RuntimeGuard::new(self.runtime.clone());
                    // Run the scope and get the mutations
                    self.run_scope(dirty.id);
                    self.diff_scope(dirty.id);
                }
            }

            // If there's more work, then just continue, plenty of work to do
            if !self.dirty_scopes.is_empty() {
                continue;
            }

            // Poll the suspense leaves in the meantime
            let mut work = self.wait_for_work();

            // safety: this is okay since we don't touch the original future
            let pinned = unsafe { std::pin::Pin::new_unchecked(&mut work) };

            // If the deadline is exceded (left) then we should return the mutations we have
            use futures_util::future::{select, Either};
            if let Either::Left((_, _)) = select(&mut deadline, pinned).await {
                // release the borrowed
                drop(work);
                return self.finalize();
            }
        }
    }

    /// Swap the current mutations with a new
    fn finalize(&mut self) -> Mutations {
        std::mem::take(&mut self.mutations)
    }

    /// Get the current runtime
    pub fn runtime(&self) -> Rc<Runtime> {
        self.runtime.clone()
    }
}

impl Drop for VirtualDom {
    fn drop(&mut self) {
        // Simply drop this scope which drops all of its children
        self.drop_scope(ScopeId::ROOT, true);
    }
}<|MERGE_RESOLUTION|>--- conflicted
+++ resolved
@@ -16,19 +16,7 @@
 use futures_util::{pin_mut, StreamExt};
 use rustc_hash::{FxHashMap, FxHashSet};
 use slab::Slab;
-<<<<<<< HEAD
-use std::{
-    any::Any,
-    borrow::BorrowMut,
-    cell::Cell,
-    collections::BTreeSet,
-    future::Future,
-    rc::Rc,
-    sync::{Arc, RwLock},
-};
-=======
 use std::{any::Any, cell::Cell, collections::BTreeSet, future::Future, ptr::NonNull, rc::Rc, sync::Arc};
->>>>>>> ca83d6bc
 
 /// A virtual node system that progresses user events and diffs UI trees.
 ///
@@ -200,16 +188,8 @@
     // Every element is actually a dual reference - one to the template and the other to the dynamic node in that template
     pub(crate) element_refs: Slab<Option<NonNull<VNode<'static>>>>,
 
-<<<<<<< HEAD
-    // While diffing we need some sort of way of breaking off a stream of suspended mutations.
-    pub(crate) collected_leaves: Vec<SuspenseId>,
-    pub(crate) scope_stack: Vec<ScopeId>,
-
-    pub(crate) component_stack: Arc<RwLock<Vec<ScopeId>>>,
-=======
     // The element ids that are used in the renderer
     pub(crate) elements: Slab<Option<ElementRef>>,
->>>>>>> ca83d6bc
 
     pub(crate) mutations: Mutations<'static>,
 
@@ -286,15 +266,7 @@
             dirty_scopes: Default::default(),
             templates: Default::default(),
             elements: Default::default(),
-<<<<<<< HEAD
-            scope_stack: Default::default(),
-            component_stack: Default::default(),
-            dirty_scopes: BTreeSet::new(),
-            collected_leaves: Vec::new(),
-            finished_fibers: Vec::new(),
-=======
             element_refs: Default::default(),
->>>>>>> ca83d6bc
             mutations: Mutations::default(),
             suspended_scopes: Default::default(),
         };
