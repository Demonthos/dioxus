//! # Virtual DOM Implementation for Rust
//!
//! This module provides the primary mechanics to create a hook-based, concurrent VDOM for Rust.

use crate::{
    any_props::VComponentProps,
    arena::ElementId,
    arena::ElementRef,
    diff::DirtyScope,
    factory::RenderReturn,
    innerlude::{MutationStore, MutationStoreBuilder, Mutations, Scheduler, SchedulerMsg},
    mutations::Mutation,
    nodes::{Template, TemplateId},
    scheduler::{SuspenseBoundary, SuspenseId},
    scopes::{ScopeId, ScopeState},
    AttributeValue, Element, EventPriority, Scope, SuspenseContext, UiEvent,
};
use futures_util::{pin_mut, StreamExt};
use slab::Slab;
use std::{
    any::Any,
    cell::Cell,
    collections::{BTreeSet, HashMap},
    future::Future,
    rc::Rc,
};
use std::{cell::RefMut, rc::Rc};
use std::{future::Future, marker::PhantomData};

/// A virtual node system that progresses user events and diffs UI trees.
///
/// ## Guide
///
/// Components are defined as simple functions that take [`Scope`] and return an [`Element`].
///
/// ```rust, ignore
/// #[derive(Props, PartialEq)]
/// struct AppProps {
///     title: String
/// }
///
/// fn App(cx: Scope<AppProps>) -> Element {
///     cx.render(rsx!(
///         div {"hello, {cx.props.title}"}
///     ))
/// }
/// ```
///
/// Components may be composed to make complex apps.
///
/// ```rust, ignore
/// fn App(cx: Scope<AppProps>) -> Element {
///     cx.render(rsx!(
///         NavBar { routes: ROUTES }
///         Title { "{cx.props.title}" }
///         Footer {}
///     ))
/// }
/// ```
///
/// To start an app, create a [`VirtualDom`] and call [`VirtualDom::rebuild`] to get the list of edits required to
/// draw the UI.
///
/// ```rust, ignore
/// let mut vdom = VirtualDom::new(App);
/// let edits = vdom.rebuild();
/// ```
///
/// To call listeners inside the VirtualDom, call [`VirtualDom::handle_event`] with the appropriate event data.
///
/// ```rust, ignore
/// vdom.handle_event(event);
/// ```
///
/// While no events are ready, call [`VirtualDom::wait_for_work`] to poll any futures inside the VirtualDom.
///
/// ```rust, ignore
/// vdom.wait_for_work().await;
/// ```
///
/// Once work is ready, call [`VirtualDom::render_with_deadline`] to compute the differences between the previous and
/// current UI trees. This will return a [`Mutations`] object that contains Edits, Effects, and NodeRefs that need to be
/// handled by the renderer.
///
/// ```rust, ignore
/// let mutations = vdom.work_with_deadline(tokio::time::sleep(Duration::from_millis(100)));
///
/// for edit in mutations.edits {
///     real_dom.apply(edit);
/// }
/// ```
///
/// To not wait for suspense while diffing the VirtualDom, call [`VirtualDom::render_immediate`] or pass an immediately
/// ready future to [`VirtualDom::render_with_deadline`].
///
///
/// ## Building an event loop around Dioxus:
///
/// Putting everything together, you can build an event loop around Dioxus by using the methods outlined above.
/// ```rust
/// fn app(cx: Scope) -> Element {
///     cx.render(rsx!{
///         div { "Hello World" }
///     })
/// }
///
/// let dom = VirtualDom::new(app);
///
/// real_dom.apply(dom.rebuild());
///
/// loop {
///     select! {
///         _ = dom.wait_for_work() => {}
///         evt = real_dom.wait_for_event() => dom.handle_event(evt),
///     }
///
///     real_dom.apply(dom.render_immediate());
/// }
/// ```
///
/// ## Waiting for suspense
///
/// Because Dioxus supports suspense, you can use it for server-side rendering, static site generation, and other usecases
/// where waiting on portions of the UI to finish rendering is important. To wait for suspense, use the
/// [`VirtualDom::render_with_deadline`] method:
///
/// ```rust
/// let dom = VirtualDom::new(app);
///
/// let deadline = tokio::time::sleep(Duration::from_millis(100));
/// let edits = dom.render_with_deadline(deadline).await;
/// ```
///
/// ## Use with streaming
///
/// If not all rendering is done by the deadline, it might be worthwhile to stream the rest later. To do this, we
/// suggest rendering with a deadline, and then looping between [`VirtualDom::wait_for_work`] and render_immediate until
/// no suspended work is left.
///
/// ```
/// let dom = VirtualDom::new(app);
///
/// let deadline = tokio::time::sleep(Duration::from_millis(20));
/// let edits = dom.render_with_deadline(deadline).await;
///
/// real_dom.apply(edits);
///
/// while dom.has_suspended_work() {
///    dom.wait_for_work().await;
///    real_dom.apply(dom.render_immediate());
/// }
/// ```
pub struct VirtualDom<B: MutationStoreBuilder>
where
    B::MutationStore<'static>: 'static,
{
    pub(crate) templates: HashMap<TemplateId, Template<'static>>,
    pub(crate) scopes: Slab<ScopeState>,
    pub(crate) dirty_scopes: BTreeSet<DirtyScope>,
    pub(crate) scheduler: Rc<Scheduler>,

    // Every element is actually a dual reference - one to the template and the other to the dynamic node in that template
    pub(crate) elements: Slab<ElementRef>,

    // While diffing we need some sort of way of breaking off a stream of suspended mutations.
    pub(crate) scope_stack: Vec<ScopeId>,
    pub(crate) collected_leaves: Vec<SuspenseId>,

    // Whenever a suspense tree is finished, we push its boundary onto this stack.
    // When "render_with_deadline" is called, we pop the stack and return the mutations
    pub(crate) finished_fibers: Vec<ScopeId>,

    pub(crate) rx: futures_channel::mpsc::UnboundedReceiver<SchedulerMsg>,

    // this enforces that only one type of mutation store can be used per virtual dom
    mutation_builder: PhantomData<B>,
}

impl<B: MutationStoreBuilder> VirtualDom<B>
where
    B::MutationStore<'static>: 'static,
{
    /// Create a new VirtualDom with a component that does not have special props.
    ///
    /// # Description
    ///
    /// Later, the props can be updated by calling "update" with a new set of props, causing a set of re-renders.
    ///
    /// This is useful when a component tree can be driven by external state (IE SSR) but it would be too expensive
    /// to toss out the entire tree.
    ///
    ///
    /// # Example
    /// ```rust, ignore
    /// fn Example(cx: Scope) -> Element  {
    ///     cx.render(rsx!( div { "hello world" } ))
    /// }
    ///
    /// let dom = VirtualDom::new(Example);
    /// ```
    ///
    /// Note: the VirtualDom is not progressed, you must either "run_with_deadline" or use "rebuild" to progress it.
    pub fn new(app: fn(Scope) -> Element) -> Self {
        Self::new_with_props(app, ())
    }

    /// Create a new VirtualDom with the given properties for the root component.
    ///
    /// # Description
    ///
    /// Later, the props can be updated by calling "update" with a new set of props, causing a set of re-renders.
    ///
    /// This is useful when a component tree can be driven by external state (IE SSR) but it would be too expensive
    /// to toss out the entire tree.
    ///
    ///
    /// # Example
    /// ```rust, ignore
    /// #[derive(PartialEq, Props)]
    /// struct SomeProps {
    ///     name: &'static str
    /// }
    ///
    /// fn Example(cx: Scope<SomeProps>) -> Element  {
    ///     cx.render(rsx!{ div{ "hello {cx.props.name}" } })
    /// }
    ///
    /// let dom = VirtualDom::new(Example);
    /// ```
    ///
    /// Note: the VirtualDom is not progressed on creation. You must either "run_with_deadline" or use "rebuild" to progress it.
    ///
    /// ```rust, ignore
    /// let mut dom = VirtualDom::new_with_props(Example, SomeProps { name: "jane" });
    /// let mutations = dom.rebuild();
    /// ```
    pub fn new_with_props<P>(root: fn(Scope<P>) -> Element, root_props: P) -> Self
    where
        P: 'static,
    {
        let (tx, rx) = futures_channel::mpsc::unbounded();
        let mut dom = Self {
            rx,
            scheduler: Scheduler::new(tx),
            templates: Default::default(),
            scopes: Slab::default(),
            elements: Default::default(),
            scope_stack: Vec::new(),
            dirty_scopes: BTreeSet::new(),
            collected_leaves: Vec::new(),
            finished_fibers: Vec::new(),
            mutation_builder: PhantomData,
        };

        let root = dom.new_scope(Box::into_raw(Box::new(VComponentProps::new(
            root,
            |_, _| unreachable!(),
            root_props,
        ))));

        // The root component is always a suspense boundary for any async children
<<<<<<< HEAD
        // This could be unexpected, so we might rethink this behavior
        root.provide_context(SuspenseBoundary::<B::MutationStore<'static>>::new(ScopeId(
            0,
        )));
=======
        // This could be unexpected, so we might rethink this behavior later
        //
        // We *could* just panic if the suspense boundary is not found
        root.provide_context(SuspenseBoundary::new(ScopeId(0)));
>>>>>>> 49359140

        // the root element is always given element ID 0 since it's the container for the entire tree
        dom.elements.insert(ElementRef::null());

        dom
    }

    /// Get the state for any scope given its ID
    ///
    /// This is useful for inserting or removing contexts from a scope, or rendering out its root node
    pub fn get_scope(&self, id: ScopeId) -> Option<&ScopeState> {
        self.scopes.get(id.0)
    }

    /// Get the single scope at the top of the VirtualDom tree that will always be around
    ///
    /// This scope has a ScopeId of 0 and is the root of the tree
    pub fn base_scope(&self) -> &ScopeState {
        self.scopes.get(0).unwrap()
    }

    /// Build the virtualdom with a global context inserted into the base scope
    ///
    /// This is useful for what is essentially dependency injection when building the app
    pub fn with_root_context<T: Clone + 'static>(self, context: T) -> Self {
        self.base_scope().provide_context(context);
        self
    }

    /// Manually mark a scope as requiring a re-render
    ///
    /// Whenever the VirtualDom "works", it will re-render this scope
    pub fn mark_dirty_scope(&mut self, id: ScopeId) {
        let height = self.scopes[id.0].height;
        self.dirty_scopes.insert(DirtyScope { height, id });
    }

    /// Determine whether or not a scope is currently in a suspended state
    ///
    /// This does not mean the scope is waiting on its own futures, just that the tree that the scope exists in is
    /// currently suspended.
    pub fn is_scope_suspended(&self, id: ScopeId) -> bool {
        !self.scopes[id.0]
            .consume_context::<SuspenseContext<B::MutationStore<'static>>>()
            .unwrap()
            .waiting_on
            .borrow()
            .is_empty()
    }

    /// Determine if the tree is at all suspended. Used by SSR and other outside mechanisms to determine if the tree is
    /// ready to be rendered.
    pub fn has_suspended_work(&self) -> bool {
        !self.scheduler.leaves.borrow().is_empty()
    }

    /// Call a listener inside the VirtualDom with data from outside the VirtualDom.
    ///
    /// This method will identify the appropriate element. The data must match up with the listener delcared. Note that
    /// this method does not give any indication as to the success of the listener call. If the listener is not found,
    /// nothing will happen.
    ///
    /// It is up to the listeners themselves to mark nodes as dirty.
    ///
    /// If you have multiple events, you can call this method multiple times before calling "render_with_deadline"
    pub fn handle_event(
        &mut self,
        name: &str,
        data: Rc<dyn Any>,
        element: ElementId,
        bubbles: bool,
        _priority: EventPriority,
    ) {
        /*
        ------------------------
        The algorithm works by walking through the list of dynamic attributes, checking their paths, and breaking when
        we find the target path.

        With the target path, we try and move up to the parent until there is no parent.
        Due to how bubbling works, we call the listeners before walking to the parent.

        If we wanted to do capturing, then we would accumulate all the listeners and call them in reverse order.
        ----------------------

        For a visual demonstration, here we present a tree on the left and whether or not a listener is collected on the
        right.

        |           <-- yes (is ascendant)
        | | |       <-- no  (is not direct ascendant)
        | |         <-- yes (is ascendant)
        | | | | |   <--- target element, break early, don't check other listeners
        | | |       <-- no, broke early
        |           <-- no, broke early
        */
        let mut parent_path = self.elements.get(element.0);
        let mut listeners = vec![];

        // We will clone this later. The data itself is wrapped in RC to be used in callbacks if required
        let uievent = UiEvent {
            bubbles: Rc::new(Cell::new(bubbles)),
            data,
        };

        // Loop through each dynamic attribute in this template before moving up to the template's parent.
        while let Some(el_ref) = parent_path {
            // safety: we maintain references of all vnodes in the element slab
            let template = unsafe { &*el_ref.template };
            let target_path = el_ref.path;

            for (idx, attr) in template.dynamic_attrs.iter().enumerate() {
                fn is_path_ascendant(small: &[u8], big: &[u8]) -> bool {
                    small.len() >= big.len() && small == &big[..small.len()]
                }

                let this_path = template.template.attr_paths[idx];

                // listeners are required to be prefixed with "on", but they come back to the virtualdom with that missing
                // we should fix this so that we look for "onclick" instead of "click"
                if &attr.name[2..] == name && is_path_ascendant(&target_path, &this_path) {
                    listeners.push(&attr.value);

                    // Break if the event doesn't bubble anyways
                    if !bubbles {
                        break;
                    }

                    // Break if this is the exact target element.
                    // This means we won't call two listeners with the same name on the same element. This should be
                    // documented, or be rejected from the rsx! macro outright
                    if this_path == target_path {
                        break;
                    }
                }
            }

            // Now that we've accumulated all the parent attributes for the target element, call them in reverse order
            // We check the bubble state between each call to see if the event has been stopped from bubbling
            for listener in listeners.drain(..).rev() {
                if let AttributeValue::Listener(listener) = listener {
                    listener.borrow_mut()(uievent.clone());
                    if !uievent.bubbles.get() {
                        return;
                    }
                }
            }

            parent_path = template.parent.and_then(|id| self.elements.get(id.0));
        }
    }

    /// Wait for the scheduler to have any work.
    ///
    /// This method polls the internal future queue, waiting for suspense nodes, tasks, or other work. This completes when
    /// any work is ready. If multiple scopes are marked dirty from a task or a suspense tree is finished, this method
    /// will exit.
    ///
    /// This method is cancel-safe, so you're fine to discard the future in a select block.
    ///
    /// This lets us poll async tasks and suspended trees during idle periods without blocking the main thread.
    ///
    /// # Example
    ///
    /// ```rust, ignore
    /// let dom = VirtualDom::new(App);
    /// let sender = dom.get_scheduler_channel();
    /// ```
    pub async fn wait_for_work(&mut self) {
        let mut some_msg = None;

        loop {
            match some_msg.take() {
                // If a bunch of messages are ready in a sequence, try to pop them off synchronously
                Some(msg) => match msg {
                    SchedulerMsg::Immediate(id) => self.mark_dirty_scope(id),
                    SchedulerMsg::TaskNotified(task) => self.handle_task_wakeup(task),
                    SchedulerMsg::SuspenseNotified(id) => self.handle_suspense_wakeup(id),
                },

                // If they're not ready, then we should wait for them to be ready
                None => {
                    match self.rx.try_next() {
                        Ok(Some(val)) => some_msg = Some(val),
                        Ok(None) => return,
                        Err(_) => {
                            // If we have any dirty scopes, or finished fiber trees then we should exit
                            if !self.dirty_scopes.is_empty() || !self.finished_fibers.is_empty() {
                                return;
                            }

                            some_msg = self.rx.next().await
                        }
                    }
                }
            }
        }
    }

    /// Performs a *full* rebuild of the virtual dom, returning every edit required to generate the actual dom from scratch.
    ///
    /// The mutations item expects the RealDom's stack to be the root of the application.
    ///
    /// Tasks will not be polled with this method, nor will any events be processed from the event queue. Instead, the
    /// root component will be ran once and then diffed. All updates will flow out as mutations.
    ///
    /// All state stored in components will be completely wiped away.
    ///
    /// Any templates previously registered will remain.
    ///
    /// # Example
    /// ```rust, ignore
    /// static App: Component = |cx|  cx.render(rsx!{ "hello world" });
    ///
    /// let mut dom = VirtualDom::new();
    /// let edits = dom.rebuild();
    ///
    /// apply_edits(edits);
    /// ```
    pub fn rebuild<'a>(&'a mut self) -> Mutations<'a, B::MutationStore<'a>> {
        let mut mutations = Mutations::new(0);

        match unsafe { self.run_scope_extend(ScopeId(0)) } {
            // Rebuilding implies we append the created elements to the root
            RenderReturn::Sync(Some(node)) => {
                let m = self.create_scope(ScopeId(0), &mut mutations, node);
                mutations.append_children(m);
            }
            // If nothing was rendered, then insert a placeholder element instead
            RenderReturn::Sync(None) => {
                mutations.push(Mutation::CreatePlaceholder { id: ElementId(1) });
                mutations.push(Mutation::AppendChildren { m: 1 });
            }
            RenderReturn::Async(_) => unreachable!("Root scope cannot be an async component"),
        }

        mutations
    }

    /// Render whatever the VirtualDom has ready as fast as possible without requiring an executor to progress
    /// suspended subtrees.
    pub fn render_immediate<'a>(&'a mut self) -> Mutations<'a, B::MutationStore<'a>> {
        // Build a waker that won't wake up since our deadline is already expired when it's polled
        let waker = futures_util::task::noop_waker();
        let mut cx = std::task::Context::from_waker(&waker);

        // Now run render with deadline but dont even try to poll any async tasks
        let fut = self.render_with_deadline(std::future::ready(()));
        pin_mut!(fut);

        // The root component is not allowed to be async
        match fut.poll(&mut cx) {
            std::task::Poll::Ready(mutations) => mutations,
            std::task::Poll::Pending => panic!("render_immediate should never return pending"),
        }
    }

    /// Render what you can given the timeline and then move on
    ///
    /// It's generally a good idea to put some sort of limit on the suspense process in case a future is having issues.
    ///
    /// If no suspense trees are present
    pub async fn render_with_deadline<'a>(
        &'a mut self,
        deadline: impl Future<Output = ()>,
<<<<<<< HEAD
    ) -> Mutations<'a, B::MutationStore<'a>> {
        use futures_util::future::{select, Either};

        let mut mutations = Mutations::<B::MutationStore<'a>>::new(0);
        pin_mut!(deadline);
=======
    ) -> Mutations<'a> {
        pin_mut!(deadline);

        let mut mutations = Mutations::new(0);
>>>>>>> 49359140

        loop {
            // first, unload any complete suspense trees
            for finished_fiber in self.finished_fibers.drain(..) {
                let scope = &mut self.scopes[finished_fiber.0];
<<<<<<< HEAD
                let context: Rc<SuspenseBoundary<B::MutationStore<'static>>> = scope
                    .has_context::<SuspenseContext<B::MutationStore<'static>>>()
                    .unwrap();
                println!("unloading suspense tree");

                // let mut borrow: RefMut<'_, Mutations<'static, B::MutationStore<'static>>> =
                //     context.mutations.borrow_mut();
                let mut borrow = context.mutations.borrow_mut();
                let edits: B::MutationStore<'a> = B::downcast_lifetime(borrow.edits.take());
                let template_mutations: B::MutationStore<'a> =
                    B::downcast_lifetime(borrow.template_mutations.take());
                mutations.append(template_mutations);
                mutations.append(edits);

                mutations.replace(context.placeholder.get().unwrap(), 1);
=======
                let context = scope.has_context::<SuspenseContext>().unwrap();

                mutations.extend(context.mutations.borrow_mut().template_mutations.drain(..));
                mutations.extend(context.mutations.borrow_mut().drain(..));

                // TODO: count how many nodes are on the stack?
                mutations.push(Mutation::ReplaceWith {
                    id: context.placeholder.get().unwrap(),
                    m: 1,
                })
>>>>>>> 49359140
            }

            // Next, diff any dirty scopes
            // We choose not to poll the deadline since we complete pretty quickly anyways
            if let Some(dirty) = self.dirty_scopes.iter().next().cloned() {
                self.dirty_scopes.remove(&dirty);

                // if the scope is currently suspended, then we should skip it, ignoring any tasks calling for an update
                if !self.is_scope_suspended(dirty.id) {
                    self.run_scope(dirty.id);
                    self.diff_scope(&mut mutations, dirty.id);
                }
            }

            // Wait for suspense, or a deadline
            if self.dirty_scopes.is_empty() {
                // If there's no pending suspense, then we have no reason to wait
                if self.scheduler.leaves.borrow().is_empty() {
                    return Mutations::<B::MutationStore<'_>>::new(0);
                }

                // Poll the suspense leaves in the meantime
                let work = self.wait_for_work();
                pin_mut!(work);

<<<<<<< HEAD
                if let Either::Left((_, _)) = select(deadline, work).await {
                    return Mutations::<B::MutationStore<'_>>::new(0);
=======
                // If the deadline is exceded (left) then we should return the mutations we have
                use futures_util::future::{select, Either};
                if let Either::Left((_, _)) = select(&mut deadline, work).await {
                    return mutations;
>>>>>>> 49359140
                }
            }
        }
    }
}

impl<B: MutationStoreBuilder> Drop for VirtualDom<B> {
    fn drop(&mut self) {
        // self.drop_scope(ScopeId(0));
    }
}<|MERGE_RESOLUTION|>--- conflicted
+++ resolved
@@ -1,11 +1,7 @@
-//! # Virtual DOM Implementation for Rust
-//!
-//! This module provides the primary mechanics to create a hook-based, concurrent VDOM for Rust.
-
 use crate::{
     any_props::VComponentProps,
     arena::ElementId,
-    arena::ElementRef,
+    arena::ElementPath,
     diff::DirtyScope,
     factory::RenderReturn,
     innerlude::{MutationStore, MutationStoreBuilder, Mutations, Scheduler, SchedulerMsg},
@@ -13,16 +9,13 @@
     nodes::{Template, TemplateId},
     scheduler::{SuspenseBoundary, SuspenseId},
     scopes::{ScopeId, ScopeState},
-    AttributeValue, Element, EventPriority, Scope, SuspenseContext, UiEvent,
+    Attribute, AttributeValue, Element, EventPriority, Scope, SuspenseContext, UiEvent,
 };
-use futures_util::{pin_mut, StreamExt};
+use futures_util::{pin_mut, FutureExt, StreamExt};
 use slab::Slab;
 use std::{
     any::Any,
-    cell::Cell,
     collections::{BTreeSet, HashMap},
-    future::Future,
-    rc::Rc,
 };
 use std::{cell::RefMut, rc::Rc};
 use std::{future::Future, marker::PhantomData};
@@ -155,12 +148,11 @@
     B::MutationStore<'static>: 'static,
 {
     pub(crate) templates: HashMap<TemplateId, Template<'static>>,
+    pub(crate) elements: Slab<ElementPath>,
     pub(crate) scopes: Slab<ScopeState>,
+    pub(crate) element_stack: Vec<ElementId>,
     pub(crate) dirty_scopes: BTreeSet<DirtyScope>,
     pub(crate) scheduler: Rc<Scheduler>,
-
-    // Every element is actually a dual reference - one to the template and the other to the dynamic node in that template
-    pub(crate) elements: Slab<ElementRef>,
 
     // While diffing we need some sort of way of breaking off a stream of suspended mutations.
     pub(crate) scope_stack: Vec<ScopeId>,
@@ -246,6 +238,7 @@
             scopes: Slab::default(),
             elements: Default::default(),
             scope_stack: Vec::new(),
+            element_stack: vec![ElementId(0)],
             dirty_scopes: BTreeSet::new(),
             collected_leaves: Vec::new(),
             finished_fibers: Vec::new(),
@@ -259,59 +252,31 @@
         ))));
 
         // The root component is always a suspense boundary for any async children
-<<<<<<< HEAD
         // This could be unexpected, so we might rethink this behavior
         root.provide_context(SuspenseBoundary::<B::MutationStore<'static>>::new(ScopeId(
             0,
         )));
-=======
-        // This could be unexpected, so we might rethink this behavior later
-        //
-        // We *could* just panic if the suspense boundary is not found
-        root.provide_context(SuspenseBoundary::new(ScopeId(0)));
->>>>>>> 49359140
-
-        // the root element is always given element ID 0 since it's the container for the entire tree
-        dom.elements.insert(ElementRef::null());
+
+        // the root element is always given element 0
+        dom.elements.insert(ElementPath::null());
 
         dom
     }
 
-    /// Get the state for any scope given its ID
-    ///
-    /// This is useful for inserting or removing contexts from a scope, or rendering out its root node
     pub fn get_scope(&self, id: ScopeId) -> Option<&ScopeState> {
         self.scopes.get(id.0)
     }
 
-    /// Get the single scope at the top of the VirtualDom tree that will always be around
-    ///
-    /// This scope has a ScopeId of 0 and is the root of the tree
     pub fn base_scope(&self) -> &ScopeState {
         self.scopes.get(0).unwrap()
     }
 
-    /// Build the virtualdom with a global context inserted into the base scope
-    ///
-    /// This is useful for what is essentially dependency injection when building the app
-    pub fn with_root_context<T: Clone + 'static>(self, context: T) -> Self {
-        self.base_scope().provide_context(context);
-        self
-    }
-
-    /// Manually mark a scope as requiring a re-render
-    ///
-    /// Whenever the VirtualDom "works", it will re-render this scope
-    pub fn mark_dirty_scope(&mut self, id: ScopeId) {
+    fn mark_dirty_scope(&mut self, id: ScopeId) {
         let height = self.scopes[id.0].height;
         self.dirty_scopes.insert(DirtyScope { height, id });
     }
 
-    /// Determine whether or not a scope is currently in a suspended state
-    ///
-    /// This does not mean the scope is waiting on its own futures, just that the tree that the scope exists in is
-    /// currently suspended.
-    pub fn is_scope_suspended(&self, id: ScopeId) -> bool {
+    fn is_scope_suspended(&self, id: ScopeId) -> bool {
         !self.scopes[id.0]
             .consume_context::<SuspenseContext<B::MutationStore<'static>>>()
             .unwrap()
@@ -320,104 +285,82 @@
             .is_empty()
     }
 
-    /// Determine if the tree is at all suspended. Used by SSR and other outside mechanisms to determine if the tree is
-    /// ready to be rendered.
+    /// Returns true if there is any suspended work left to be done.
     pub fn has_suspended_work(&self) -> bool {
         !self.scheduler.leaves.borrow().is_empty()
     }
 
     /// Call a listener inside the VirtualDom with data from outside the VirtualDom.
     ///
-    /// This method will identify the appropriate element. The data must match up with the listener delcared. Note that
-    /// this method does not give any indication as to the success of the listener call. If the listener is not found,
-    /// nothing will happen.
-    ///
-    /// It is up to the listeners themselves to mark nodes as dirty.
-    ///
-    /// If you have multiple events, you can call this method multiple times before calling "render_with_deadline"
-    pub fn handle_event(
+    /// This method will identify the appropriate element
+    ///
+    ///
+    ///
+    ///
+    ///
+    ///
+    ///
+    pub fn handle_event<T: 'static>(
         &mut self,
         name: &str,
-        data: Rc<dyn Any>,
+        data: Rc<T>,
         element: ElementId,
         bubbles: bool,
-        _priority: EventPriority,
-    ) {
+        priority: EventPriority,
+    ) -> Option<()> {
         /*
-        ------------------------
-        The algorithm works by walking through the list of dynamic attributes, checking their paths, and breaking when
-        we find the target path.
-
-        With the target path, we try and move up to the parent until there is no parent.
-        Due to how bubbling works, we call the listeners before walking to the parent.
-
-        If we wanted to do capturing, then we would accumulate all the listeners and call them in reverse order.
-        ----------------------
-
-        For a visual demonstration, here we present a tree on the left and whether or not a listener is collected on the
-        right.
-
-        |           <-- yes (is ascendant)
-        | | |       <-- no  (is not direct ascendant)
-        | |         <-- yes (is ascendant)
-        | | | | |   <--- target element, break early, don't check other listeners
-        | | |       <-- no, broke early
-        |           <-- no, broke early
+        - click registers
+        - walk upwards until first element with onclick listener
+        - get template from ElementID
+        - break out of wait loop
+        - send event to virtualdom
         */
-        let mut parent_path = self.elements.get(element.0);
-        let mut listeners = vec![];
-
-        // We will clone this later. The data itself is wrapped in RC to be used in callbacks if required
-        let uievent = UiEvent {
-            bubbles: Rc::new(Cell::new(bubbles)),
+
+        let event = UiEvent {
+            bubble_state: std::cell::Cell::new(true),
             data,
         };
 
-        // Loop through each dynamic attribute in this template before moving up to the template's parent.
-        while let Some(el_ref) = parent_path {
-            // safety: we maintain references of all vnodes in the element slab
-            let template = unsafe { &*el_ref.template };
-            let target_path = el_ref.path;
-
-            for (idx, attr) in template.dynamic_attrs.iter().enumerate() {
-                fn is_path_ascendant(small: &[u8], big: &[u8]) -> bool {
-                    small.len() >= big.len() && small == &big[..small.len()]
-                }
-
-                let this_path = template.template.attr_paths[idx];
-
-                // listeners are required to be prefixed with "on", but they come back to the virtualdom with that missing
-                // we should fix this so that we look for "onclick" instead of "click"
-                if &attr.name[2..] == name && is_path_ascendant(&target_path, &this_path) {
-                    listeners.push(&attr.value);
-
-                    // Break if the event doesn't bubble anyways
-                    if !bubbles {
-                        break;
-                    }
-
-                    // Break if this is the exact target element.
-                    // This means we won't call two listeners with the same name on the same element. This should be
-                    // documented, or be rejected from the rsx! macro outright
-                    if this_path == target_path {
-                        break;
-                    }
-                }
+        let path = &self.elements[element.0];
+        let template = unsafe { &*path.template };
+        let dynamic = &template.dynamic_nodes[path.element];
+
+        let location = template
+            .dynamic_attrs
+            .iter()
+            .position(|attr| attr.mounted_element.get() == element)?;
+
+        // let mut index = Some((path.template, location));
+
+        let mut listeners = Vec::<&Attribute>::new();
+
+        // while let Some((raw_parent, dyn_index)) = index {
+        //     let parent = unsafe { &mut *raw_parent };
+        //     let path = parent.template.node_paths[dyn_index];
+
+        //     listeners.extend(
+        //         parent
+        //             .dynamic_attrs
+        //             .iter()
+        //             .enumerate()
+        //             .filter_map(|(idx, attr)| {
+        //                 match is_path_ascendant(parent.template.node_paths[idx], path) {
+        //                     true if attr.name == event.name => Some(attr),
+        //                     _ => None,
+        //                 }
+        //             }),
+        //     );
+
+        //     index = parent.parent;
+        // }
+
+        for listener in listeners {
+            if let AttributeValue::Listener(listener) = &listener.value {
+                (listener.borrow_mut())(&event.clone())
             }
-
-            // Now that we've accumulated all the parent attributes for the target element, call them in reverse order
-            // We check the bubble state between each call to see if the event has been stopped from bubbling
-            for listener in listeners.drain(..).rev() {
-                if let AttributeValue::Listener(listener) = listener {
-                    listener.borrow_mut()(uievent.clone());
-                    if !uievent.bubbles.get() {
-                        return;
-                    }
-                }
-            }
-
-            parent_path = template.parent.and_then(|id| self.elements.get(id.0));
         }
+
+        Some(())
     }
 
     /// Wait for the scheduler to have any work.
@@ -428,7 +371,7 @@
     ///
     /// This method is cancel-safe, so you're fine to discard the future in a select block.
     ///
-    /// This lets us poll async tasks and suspended trees during idle periods without blocking the main thread.
+    /// This lets us poll async tasks during idle periods without blocking the main thread.
     ///
     /// # Example
     ///
@@ -469,7 +412,7 @@
 
     /// Performs a *full* rebuild of the virtual dom, returning every edit required to generate the actual dom from scratch.
     ///
-    /// The mutations item expects the RealDom's stack to be the root of the application.
+    /// The diff machine expects the RealDom's stack to be the root of the application.
     ///
     /// Tasks will not be polled with this method, nor will any events be processed from the event queue. Instead, the
     /// root component will be ran once and then diffed. All updates will flow out as mutations.
@@ -490,17 +433,13 @@
     pub fn rebuild<'a>(&'a mut self) -> Mutations<'a, B::MutationStore<'a>> {
         let mut mutations = Mutations::new(0);
 
-        match unsafe { self.run_scope_extend(ScopeId(0)) } {
-            // Rebuilding implies we append the created elements to the root
+        let root_node = unsafe { self.run_scope_extend(ScopeId(0)) };
+        match root_node {
             RenderReturn::Sync(Some(node)) => {
                 let m = self.create_scope(ScopeId(0), &mut mutations, node);
                 mutations.append_children(m);
             }
-            // If nothing was rendered, then insert a placeholder element instead
-            RenderReturn::Sync(None) => {
-                mutations.push(Mutation::CreatePlaceholder { id: ElementId(1) });
-                mutations.push(Mutation::AppendChildren { m: 1 });
-            }
+            RenderReturn::Sync(None) => {}
             RenderReturn::Async(_) => unreachable!("Root scope cannot be an async component"),
         }
 
@@ -517,9 +456,7 @@
         // Now run render with deadline but dont even try to poll any async tasks
         let fut = self.render_with_deadline(std::future::ready(()));
         pin_mut!(fut);
-
-        // The root component is not allowed to be async
-        match fut.poll(&mut cx) {
+        match fut.poll_unpin(&mut cx) {
             std::task::Poll::Ready(mutations) => mutations,
             std::task::Poll::Pending => panic!("render_immediate should never return pending"),
         }
@@ -533,24 +470,16 @@
     pub async fn render_with_deadline<'a>(
         &'a mut self,
         deadline: impl Future<Output = ()>,
-<<<<<<< HEAD
     ) -> Mutations<'a, B::MutationStore<'a>> {
         use futures_util::future::{select, Either};
 
         let mut mutations = Mutations::<B::MutationStore<'a>>::new(0);
         pin_mut!(deadline);
-=======
-    ) -> Mutations<'a> {
-        pin_mut!(deadline);
-
-        let mut mutations = Mutations::new(0);
->>>>>>> 49359140
 
         loop {
             // first, unload any complete suspense trees
             for finished_fiber in self.finished_fibers.drain(..) {
                 let scope = &mut self.scopes[finished_fiber.0];
-<<<<<<< HEAD
                 let context: Rc<SuspenseBoundary<B::MutationStore<'static>>> = scope
                     .has_context::<SuspenseContext<B::MutationStore<'static>>>()
                     .unwrap();
@@ -566,18 +495,6 @@
                 mutations.append(edits);
 
                 mutations.replace(context.placeholder.get().unwrap(), 1);
-=======
-                let context = scope.has_context::<SuspenseContext>().unwrap();
-
-                mutations.extend(context.mutations.borrow_mut().template_mutations.drain(..));
-                mutations.extend(context.mutations.borrow_mut().drain(..));
-
-                // TODO: count how many nodes are on the stack?
-                mutations.push(Mutation::ReplaceWith {
-                    id: context.placeholder.get().unwrap(),
-                    m: 1,
-                })
->>>>>>> 49359140
             }
 
             // Next, diff any dirty scopes
@@ -594,24 +511,15 @@
 
             // Wait for suspense, or a deadline
             if self.dirty_scopes.is_empty() {
-                // If there's no pending suspense, then we have no reason to wait
                 if self.scheduler.leaves.borrow().is_empty() {
                     return Mutations::<B::MutationStore<'_>>::new(0);
                 }
 
-                // Poll the suspense leaves in the meantime
-                let work = self.wait_for_work();
+                let (work, deadline) = (self.wait_for_work(), &mut deadline);
                 pin_mut!(work);
 
-<<<<<<< HEAD
                 if let Either::Left((_, _)) = select(deadline, work).await {
                     return Mutations::<B::MutationStore<'_>>::new(0);
-=======
-                // If the deadline is exceded (left) then we should return the mutations we have
-                use futures_util::future::{select, Either};
-                if let Either::Left((_, _)) = select(&mut deadline, work).await {
-                    return mutations;
->>>>>>> 49359140
                 }
             }
         }
