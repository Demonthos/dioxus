--- conflicted
+++ resolved
@@ -60,10 +60,6 @@
 
     /// Mark this scope as dirty, and schedule a render for it.
     pub fn needs_update(&self) {
-<<<<<<< HEAD
-        self.sender()
-            .unbounded_send(SchedulerMsg::Immediate(self.id))
-=======
         self.needs_update_any(self.id)
     }
 
@@ -71,7 +67,6 @@
     pub fn needs_update_any(&self, id: ScopeId) {
         self.sender()
             .unbounded_send(SchedulerMsg::Immediate(id))
->>>>>>> 53343bfd
             .expect("Scheduler to exist if scope exists");
     }
 
