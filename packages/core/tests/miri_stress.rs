#![allow(non_snake_case)]

use std::rc::Rc;

use dioxus::prelude::*;

/// This test checks that we should release all memory used by the virtualdom when it exits.
///
/// When miri runs, it'll let us know if we leaked or aliased.
#[test]
fn test_memory_leak() {
    fn app() -> Element {
        let val = generation();

        spawn(async {});

        if val == 2 || val == 4 {
<<<<<<< HEAD
            return render!(());
=======
            return render!({});
>>>>>>> a7a66459
        }

        let mut name = once(|| String::from("numbers: "));

        name.push_str("123 ");

        render!(
            div { "Hello, world!" }
            Child {}
            Child {}
            Child {}
            Child {}
            Child {}
            Child {}
            BorrowedChild { name: name.clone() }
            BorrowedChild { name: name.clone() }
            BorrowedChild { name: name.clone() }
            BorrowedChild { name: name.clone() }
            BorrowedChild { name: name.clone() }
        )
    }

    #[derive(Props, Clone, PartialEq)]
    struct BorrowedProps {
        name: String,
    }

    fn BorrowedChild(cx: BorrowedProps) -> Element {
        render! {
            div {
                "goodbye {cx.name}"
                Child {}
                Child {}
            }
        }
    }

    fn Child() -> Element {
        render!( div { "goodbye world" } )
    }

    let mut dom = VirtualDom::new(app);

    _ = dom.rebuild(&mut dioxus_core::NoOpMutations);

    for _ in 0..5 {
        dom.mark_dirty(ScopeId::ROOT);
        _ = dom.render_immediate_to_vec();
    }
}

#[test]
fn memo_works_properly() {
    fn app() -> Element {
        let val = generation();

        if val == 2 || val == 4 {
<<<<<<< HEAD
            return render!(());
=======
            return None;
>>>>>>> a7a66459
        }

        let name = once(|| String::from("asd"));

        render!(
            div { "Hello, world! {name}" }
            Child { na: "asdfg".to_string() }
        )
    }

    #[derive(PartialEq, Clone, Props)]
    struct ChildProps {
        na: String,
    }

    fn Child(cx: ChildProps) -> Element {
        render!( div { "goodbye world" } )
    }

    let mut dom = VirtualDom::new(app);

    _ = dom.rebuild(&mut dioxus_core::NoOpMutations);
    // todo!()
    // dom.hard_diff(ScopeId::ROOT);
    // dom.hard_diff(ScopeId::ROOT);
    // dom.hard_diff(ScopeId::ROOT);
    // dom.hard_diff(ScopeId::ROOT);
    // dom.hard_diff(ScopeId::ROOT);
    // dom.hard_diff(ScopeId::ROOT);
    // dom.hard_diff(ScopeId::ROOT);
}

#[test]
fn free_works_on_root_hooks() {
    /*
    On Drop, scopearena drops all the hook contents. and props
    */
    #[derive(PartialEq, Clone, Props)]
    struct AppProps {
        inner: Rc<String>,
    }

    fn app(cx: AppProps) -> Element {
        let name: AppProps = once(|| cx.clone());
        render!(child_component { inner: name.inner.clone() })
    }

    fn child_component(props: AppProps) -> Element {
        render!( div { "{props.inner}" } )
    }

    let ptr = Rc::new("asdasd".to_string());
    let mut dom = VirtualDom::new_with_props(app, AppProps { inner: ptr.clone() });
    let _ = dom.rebuild(&mut dioxus_core::NoOpMutations);

    // ptr gets cloned into props and then into the hook
    assert_eq!(Rc::strong_count(&ptr), 4);

    drop(dom);

    assert_eq!(Rc::strong_count(&ptr), 1);
}

#[test]
fn supports_async() {
    use std::time::Duration;
    use tokio::time::sleep;

    fn app() -> Element {
        let colors = use_signal(|| vec!["green", "blue", "red"]);
        let padding = use_signal(|| 10);

        once(|| {
            spawn(async move {
                sleep(Duration::from_millis(1000)).await;
                colors.with_mut(|colors| colors.reverse());
            })
        });

        once(|| {
            spawn(async move {
                sleep(Duration::from_millis(10)).await;
                padding.with_mut(|padding| {
                    if *padding < 65 {
                        *padding += 1;
                    } else {
                        *padding = 5;
                    }
                });
            })
        });

        let colors = colors();
        let big = colors[0];
        let mid = colors[1];
        let small = colors[2];

        render! {
            div { background: "{big}", height: "stretch", width: "stretch", padding: "50",
                label { "hello" }
                div { background: "{mid}", height: "auto", width: "stretch", padding: "{padding}",
                    label { "World" }
                    div { background: "{small}", height: "auto", width: "stretch", padding: "20", label { "ddddddd" } }
                }
            }
        }
    }

    let rt = tokio::runtime::Builder::new_current_thread()
        .enable_time()
        .build()
        .unwrap();

    rt.block_on(async {
        let mut dom = VirtualDom::new(app);
        let _ = dom.rebuild(&mut dioxus_core::NoOpMutations);

        for _ in 0..10 {
            dom.wait_for_work().await;
            let _edits = dom.render_immediate_to_vec();
        }
    });
}<|MERGE_RESOLUTION|>--- conflicted
+++ resolved
@@ -15,11 +15,7 @@
         spawn(async {});
 
         if val == 2 || val == 4 {
-<<<<<<< HEAD
-            return render!(());
-=======
             return render!({});
->>>>>>> a7a66459
         }
 
         let mut name = once(|| String::from("numbers: "));
@@ -77,11 +73,7 @@
         let val = generation();
 
         if val == 2 || val == 4 {
-<<<<<<< HEAD
-            return render!(());
-=======
             return None;
->>>>>>> a7a66459
         }
 
         let name = once(|| String::from("asd"));
