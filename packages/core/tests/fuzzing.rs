#![cfg(not(miri))]

use dioxus::prelude::Props;
<<<<<<< HEAD
use dioxus_core::{MountedAttribute, *};
use std::{cell::Cell, collections::HashSet};
=======
use dioxus_core::*;
use std::{cfg, collections::HashSet};
>>>>>>> 8f70509b

fn random_ns() -> Option<&'static str> {
    let namespace = rand::random::<u8>() % 2;
    match namespace {
        0 => None,
        1 => Some(Box::leak(
            format!("ns{}", rand::random::<usize>()).into_boxed_str(),
        )),
        _ => unreachable!(),
    }
}

fn create_random_attribute(attr_idx: &mut usize) -> TemplateAttribute<'static> {
    match rand::random::<u8>() % 2 {
        0 => TemplateAttribute::Static {
            name: Box::leak(format!("attr{}", rand::random::<usize>()).into_boxed_str()),
            value: Box::leak(format!("value{}", rand::random::<usize>()).into_boxed_str()),
            namespace: random_ns(),
        },
        1 => TemplateAttribute::Dynamic {
            id: {
                let old_idx = *attr_idx;
                *attr_idx += 1;
                old_idx
            },
        },
        _ => unreachable!(),
    }
}

fn create_random_template_node(
    dynamic_node_types: &mut Vec<DynamicNodeType>,
    template_idx: &mut usize,
    attr_idx: &mut usize,
    depth: usize,
) -> TemplateNode<'static> {
    match rand::random::<u8>() % 4 {
        0 => {
            let attrs = {
                let attrs: Vec<_> = (0..(rand::random::<usize>() % 10))
                    .map(|_| create_random_attribute(attr_idx))
                    .collect();
                Box::leak(attrs.into_boxed_slice())
            };
            TemplateNode::Element {
                tag: Box::leak(format!("tag{}", rand::random::<usize>()).into_boxed_str()),
                namespace: random_ns(),
                attrs,
                children: {
                    if depth > 4 {
                        &[]
                    } else {
                        let children: Vec<_> = (0..(rand::random::<usize>() % 3))
                            .map(|_| {
                                create_random_template_node(
                                    dynamic_node_types,
                                    template_idx,
                                    attr_idx,
                                    depth + 1,
                                )
                            })
                            .collect();
                        Box::leak(children.into_boxed_slice())
                    }
                },
            }
        }
        1 => TemplateNode::Text {
            text: Box::leak(format!("{}", rand::random::<usize>()).into_boxed_str()),
        },
        2 => TemplateNode::DynamicText {
            id: {
                let old_idx = *template_idx;
                *template_idx += 1;
                dynamic_node_types.push(DynamicNodeType::Text);
                old_idx
            },
        },
        3 => TemplateNode::Dynamic {
            id: {
                let old_idx = *template_idx;
                *template_idx += 1;
                dynamic_node_types.push(DynamicNodeType::Other);
                old_idx
            },
        },
        _ => unreachable!(),
    }
}

fn generate_paths(
    node: &TemplateNode<'static>,
    current_path: &[u8],
    node_paths: &mut Vec<Vec<u8>>,
    attr_paths: &mut Vec<Vec<u8>>,
) {
    match node {
        TemplateNode::Element { children, attrs, .. } => {
            for attr in *attrs {
                match attr {
                    TemplateAttribute::Static { .. } => {}
                    TemplateAttribute::Dynamic { .. } => {
                        attr_paths.push(current_path.to_vec());
                    }
                }
            }
            for (i, child) in children.iter().enumerate() {
                let mut current_path = current_path.to_vec();
                current_path.push(i as u8);
                generate_paths(child, &current_path, node_paths, attr_paths);
            }
        }
        TemplateNode::Text { .. } => {}
        TemplateNode::DynamicText { .. } => {
            node_paths.push(current_path.to_vec());
        }
        TemplateNode::Dynamic { .. } => {
            node_paths.push(current_path.to_vec());
        }
    }
}

enum DynamicNodeType {
    Text,
    Other,
}

fn create_random_template(name: &'static str) -> (Template<'static>, Vec<DynamicNodeType>) {
    let mut dynamic_node_type = Vec::new();
    let mut template_idx = 0;
    let mut attr_idx = 0;
    let roots = (0..(1 + rand::random::<usize>() % 5))
        .map(|_| {
            create_random_template_node(&mut dynamic_node_type, &mut template_idx, &mut attr_idx, 0)
        })
        .collect::<Vec<_>>();
    assert!(!roots.is_empty());
    let roots = Box::leak(roots.into_boxed_slice());
    let mut node_paths = Vec::new();
    let mut attr_paths = Vec::new();
    for (i, root) in roots.iter().enumerate() {
        generate_paths(root, &[i as u8], &mut node_paths, &mut attr_paths);
    }
    let node_paths = Box::leak(
        node_paths
            .into_iter()
            .map(|v| &*Box::leak(v.into_boxed_slice()))
            .collect::<Vec<_>>()
            .into_boxed_slice(),
    );
    let attr_paths = Box::leak(
        attr_paths
            .into_iter()
            .map(|v| &*Box::leak(v.into_boxed_slice()))
            .collect::<Vec<_>>()
            .into_boxed_slice(),
    );
    (
        Template { name, roots, node_paths, attr_paths },
        dynamic_node_type,
    )
}

fn create_random_dynamic_node(cx: &ScopeState, depth: usize) -> DynamicNode {
    let range = if depth > 5 { 1 } else { 4 };
    match rand::random::<u8>() % range {
        0 => DynamicNode::Placeholder(Default::default()),
        1 => cx.make_node((0..(rand::random::<u8>() % 5)).map(|_| {
            VNode::new(
                None,
                Template {
                    name: concat!(file!(), ":", line!(), ":", column!(), ":0"),
                    roots: &[TemplateNode::Dynamic { id: 0 }],
                    node_paths: &[&[0]],
                    attr_paths: &[],
                },
                bumpalo::collections::Vec::new_in(cx.bump()),
                cx.bump().alloc([cx.component(
                    create_random_element,
                    DepthProps { depth, root: false },
                    "create_random_element",
                )]),
                &[],
            )
        })),
        2 => cx.component(
            create_random_element,
            DepthProps { depth, root: false },
            "create_random_element",
        ),
        3 => {
            let data = String::from("borrowed data");
            let bumpped = cx.bump().alloc(data);
            cx.component(
                create_random_element_borrowed,
                BorrowedDepthProps { borrow: &*bumpped, inner: DepthProps { depth, root: false } },
                "create_random_element_borrowed",
            )
        }
        _ => unreachable!(),
    }
}

fn create_random_dynamic_attr(cx: &ScopeState) -> MountedAttribute {
    let value = match rand::random::<u8>() % 7 {
        0 => AttributeValue::Text(Box::leak(
            format!("{}", rand::random::<usize>()).into_boxed_str(),
        )),
        1 => AttributeValue::Float(rand::random()),
        2 => AttributeValue::Int(rand::random()),
        3 => AttributeValue::Bool(rand::random()),
        4 => cx.any_value(rand::random::<usize>()),
        5 => AttributeValue::None,
        6 => {
            let value = cx.listener(|e: Event<String>| println!("{:?}", e));
            return Attribute::new("ondata", value, None, false).into();
        }
        _ => unreachable!(),
    };
    Attribute::new(
        Box::leak(format!("attr{}", rand::random::<usize>()).into_boxed_str()),
        value,
        random_ns(),
        rand::random(),
    )
    .into()
}

static mut TEMPLATE_COUNT: usize = 0;

#[derive(Props)]
struct BorrowedDepthProps<'a> {
    borrow: &'a str,
    inner: DepthProps,
}

fn create_random_element_borrowed<'a>(cx: Scope<'a, BorrowedDepthProps<'a>>) -> Element<'a> {
    println!("{}", cx.props.borrow);
    let bump = cx.bump();
    let allocated = bump.alloc(Scoped { scope: cx, props: &cx.props.inner });
    create_random_element(allocated)
}

#[derive(PartialEq, Props)]
struct DepthProps {
    depth: usize,
    root: bool,
}

fn create_random_element(cx: Scope<DepthProps>) -> Element {
    if rand::random::<usize>() % 10 == 0 {
        cx.needs_update();
    }
    let range = if cx.props.root { 2 } else { 3 };
    let node = match rand::random::<usize>() % range {
        0 | 1 => {
            let (template, dynamic_node_types) = create_random_template(Box::leak(
                format!(
                    "{}{}",
                    concat!(file!(), ":", line!(), ":", column!(), ":"),
                    {
                        unsafe {
                            let old = TEMPLATE_COUNT;
                            TEMPLATE_COUNT += 1;
                            old
                        }
                    }
                )
                .into_boxed_str(),
            ));
            let node = VNode::new(
                None,
                template,
                bumpalo::collections::Vec::new_in(cx.bump()),
                {
                    let dynamic_nodes: Vec<_> = dynamic_node_types
                        .iter()
                        .map(|ty| match ty {
                            DynamicNodeType::Text => DynamicNode::Text(VText::new(Box::leak(
                                format!("{}", rand::random::<usize>()).into_boxed_str(),
                            ))),
                            DynamicNodeType::Other => {
                                create_random_dynamic_node(cx, cx.props.depth + 1)
                            }
                        })
                        .collect();
                    cx.bump().alloc(dynamic_nodes)
                },
                cx.bump().alloc(
                    (0..template.attr_paths.len())
                        .map(|_| create_random_dynamic_attr(cx))
                        .collect::<Vec<_>>(),
                ),
            );
            Some(node)
        }
        _ => None,
    };
    // println!("{node:#?}");
    node
}

// test for panics when creating random nodes and templates
#[test]
fn create() {
    let repeat_count = if cfg!(miri) { 100 } else { 1000 };
    for _ in 0..repeat_count {
        let mut vdom =
            VirtualDom::new_with_props(create_random_element, DepthProps { depth: 0, root: true });
        let _ = vdom.rebuild();
    }
}

// test for panics when diffing random nodes
// This test will change the template every render which is not very realistic, but it helps stress the system
#[test]
fn diff() {
    let repeat_count = if cfg!(miri) { 100 } else { 1000 };
    for _ in 0..repeat_count {
        let mut vdom =
            VirtualDom::new_with_props(create_random_element, DepthProps { depth: 0, root: true });
        let _ = vdom.rebuild();
        // A list of all elements that have had event listeners
        // This is intentionally never cleared, so that we can test that calling event listeners that are removed doesn't cause a panic
        let mut event_listeners = HashSet::new();
        for _ in 0..100 {
            for &id in &event_listeners {
                println!("firing event on {:?}", id);
                vdom.handle_event(
                    "data",
                    std::rc::Rc::new(String::from("hello world")),
                    id,
                    true,
                );
            }
            {
                let muts = vdom.render_immediate();
                for mut_ in muts.edits {
                    if let Mutation::NewEventListener { name, id } = mut_ {
                        println!("new event listener on {:?} for {:?}", id, name);
                        event_listeners.insert(id);
                    }
                }
            }
        }
    }
}<|MERGE_RESOLUTION|>--- conflicted
+++ resolved
@@ -1,13 +1,8 @@
 #![cfg(not(miri))]
 
 use dioxus::prelude::Props;
-<<<<<<< HEAD
 use dioxus_core::{MountedAttribute, *};
-use std::{cell::Cell, collections::HashSet};
-=======
-use dioxus_core::*;
-use std::{cfg, collections::HashSet};
->>>>>>> 8f70509b
+use std::{cell::Cell, cfg, collections::HashSet};
 
 fn random_ns() -> Option<&'static str> {
     let namespace = rand::random::<u8>() % 2;
