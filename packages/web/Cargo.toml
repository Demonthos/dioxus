[package]
name = "dioxus-web"
version = "0.2.1"
authors = ["Jonathan Kelley"]
edition = "2018"
description = "Dioxus VirtualDOM renderer for the web browser using websys"
license = "MIT/Apache-2.0"
repository = "https://github.com/DioxusLabs/dioxus/"
homepage = "https://dioxuslabs.com"
documentation = "https://dioxuslabs.com"
keywords = ["dom", "ui", "gui", "react", "wasm"]

[dependencies]
dioxus-core = { path = "../core", version = "^0.2.1", features = ["serialize"] }
dioxus-html = { path = "../html", version = "^0.2.1", features = ["wasm-bind"] }
dioxus-interpreter-js = { path = "../interpreter", version = "^0.2.1", features = [
    "web"
] }

js-sys = "0.3.56"
wasm-bindgen = { version = "0.2.79", features = ["enable-interning"] }
wasm-bindgen-futures = "0.4.29"
<<<<<<< HEAD
log = { version = "0.4.14", optional = true }
fxhash = "0.2.1"
=======
log = { version = "0.4.14" }
rustc-hash = "1.1.0"
>>>>>>> 3b7b5033
console_error_panic_hook = { version = "0.1.7", optional = true }
once_cell = "1.9.0"
anyhow = "1.0.53"
gloo-timers = { version = "0.2.3", features = ["futures"] }
futures-util = "0.3.19"
smallstr = "0.2.0"
futures-channel = "0.3.21"
serde_json = { version = "1.0" }

[dependencies.web-sys]
version = "0.3.56"
features = [
    "Comment",
    "Attr",
    "Document",
    "Element",
    "CssStyleDeclaration",
    "HtmlElement",
    "HtmlInputElement",
    "HtmlSelectElement",
    "HtmlTextAreaElement",
    "HtmlFormElement",
    "EventTarget",
    "HtmlCollection",
    "Node",
    "NodeList",
    "Text",
    "Window",
    "Event",
    "MouseEvent",
    "InputEvent",
    "ClipboardEvent",
    "NamedNodeMap",
    "KeyboardEvent",
    "TouchEvent",
    "WheelEvent",
    "AnimationEvent",
    "TransitionEvent",
    "PointerEvent",
    "FocusEvent",
    "CompositionEvent",
    "ClipboardEvent",
    "DocumentType",
    "CharacterData",
    "SvgElement",
    "SvgAnimatedString",
    "HtmlOptionElement",
    "IdleDeadline",
    "WebSocket",
    "Location",
    "MessageEvent",
    "console",
]

[features]
default = ["panic_hook", "hydrate"]
panic_hook = ["console_error_panic_hook"]
hot-reload = ["dioxus/hot-reload"]
dev = ["log"]
hydrate = []

[dev-dependencies]
dioxus = { path = "../dioxus" }
wasm-bindgen-test = "0.3.29"
dioxus-ssr = { path = "../ssr" }
wasm-logger = "0.2.0"
dioxus-web = { path = ".", features = ["dev"] }<|MERGE_RESOLUTION|>--- conflicted
+++ resolved
@@ -20,13 +20,8 @@
 js-sys = "0.3.56"
 wasm-bindgen = { version = "0.2.79", features = ["enable-interning"] }
 wasm-bindgen-futures = "0.4.29"
-<<<<<<< HEAD
 log = { version = "0.4.14", optional = true }
-fxhash = "0.2.1"
-=======
-log = { version = "0.4.14" }
 rustc-hash = "1.1.0"
->>>>>>> 3b7b5033
 console_error_panic_hook = { version = "0.1.7", optional = true }
 once_cell = "1.9.0"
 anyhow = "1.0.53"
