//! Implementation of a renderer for Dioxus on the web.
//!
//! Outstanding todos:
//! - Passive event listeners
//! - no-op event listener patch for safari
//! - tests to ensure dyn_into works for various event types.
//! - Partial delegation?

use dioxus_core::{
    BorrowedAttributeValue, ElementId, Mutation, Template, TemplateAttribute, TemplateNode,
};
<<<<<<< HEAD
use dioxus_html::{event_bubbles, CompositionData, FormData, FormValue, MountedData};
use dioxus_interpreter_js::{get_node, minimal_bindings, save_template, Channel};
=======
use dioxus_html::{event_bubbles, MountedData, PlatformEventData};
use dioxus_interpreter_js::get_node;
use dioxus_interpreter_js::{minimal_bindings, save_template, Channel};
>>>>>>> 4fc2802e
use futures_channel::mpsc;
use rustc_hash::FxHashMap;
<<<<<<< HEAD
use std::{any::Any, collections::HashMap, rc::Rc};
use wasm_bindgen::{closure::Closure, prelude::wasm_bindgen, JsCast, JsValue};
=======
use wasm_bindgen::{closure::Closure, JsCast, JsValue};
>>>>>>> 4fc2802e
use web_sys::{Document, Element, Event};

use crate::{load_document, virtual_event_from_websys_event, Config, WebEventConverter};

pub struct WebsysDom {
    document: Document,
    #[allow(dead_code)]
    pub(crate) root: Element,
    templates: FxHashMap<String, u16>,
    max_template_id: u16,
    pub(crate) interpreter: Channel,
    #[cfg(feature = "mounted")]
    event_channel: mpsc::UnboundedSender<UiEvent>,
}

pub struct UiEvent {
    pub name: String,
    pub bubbles: bool,
    pub element: ElementId,
    pub data: PlatformEventData,
}

impl WebsysDom {
    pub fn new(cfg: Config, event_channel: mpsc::UnboundedSender<UiEvent>) -> Self {
        // eventually, we just want to let the interpreter do all the work of decoding events into our event type
        // a match here in order to avoid some error during runtime browser test
        let document = load_document();
        let root = match document.get_element_by_id(&cfg.rootname) {
            Some(root) => root,
            None => {
                web_sys::console::error_1(
                    &format!(
                        "element '#{}' not found. mounting to the body.",
                        cfg.rootname
                    )
                    .into(),
                );
                document.create_element("body").ok().unwrap()
            }
        };
        let interpreter = Channel::default();

        let handler: Closure<dyn FnMut(&Event)> = Closure::wrap(Box::new({
            let event_channel = event_channel.clone();
            move |event: &web_sys::Event| {
                let name = event.type_();
                let element = walk_event_for_id(event);
                let bubbles = dioxus_html::event_bubbles(name.as_str());
                if let Some((element, target)) = element {
                    let prevent_event;
                    if let Some(prevent_requests) = target
                        .get_attribute("dioxus-prevent-default")
                        .as_deref()
                        .map(|f| f.split_whitespace())
                    {
                        prevent_event = prevent_requests
                            .map(|f| f.trim_start_matches("on"))
                            .any(|f| f == name);
                    } else {
                        prevent_event = false;
                    }

                    // Prevent forms from submitting and redirecting
                    if name == "submit" {
                        // On forms the default behavior is not to submit, if prevent default is set then we submit the form
                        if !prevent_event {
                            event.prevent_default();
                        }
                    } else if prevent_event {
                        event.prevent_default();
                    }

                    let data = virtual_event_from_websys_event(event.clone(), target);
                    let _ = event_channel.unbounded_send(UiEvent {
                        name,
                        bubbles,
                        element,
                        data,
                    });
                }
            }
        }));

        dioxus_interpreter_js::initialize(
            root.clone().unchecked_into(),
            handler.as_ref().unchecked_ref(),
        );
        dioxus_html::set_event_converter(Box::new(WebEventConverter));
        handler.forget();
        Self {
            document,
            root,
            interpreter,
            templates: FxHashMap::default(),
            max_template_id: 0,
            #[cfg(feature = "mounted")]
            event_channel,
        }
    }

    pub fn mount(&mut self) {
        self.interpreter.mount_to_root();
    }

    pub fn load_templates(&mut self, templates: &[Template]) {
        for template in templates {
            let mut roots = vec![];

            for root in template.roots {
                roots.push(self.create_template_node(root))
            }

            self.templates
                .insert(template.name.to_owned(), self.max_template_id);
            save_template(roots, self.max_template_id);
            self.max_template_id += 1
        }
    }

    fn create_template_node(&self, v: &TemplateNode) -> web_sys::Node {
        use TemplateNode::*;
        match v {
            Element {
                tag,
                namespace,
                attrs,
                children,
                ..
            } => {
                let el = match namespace {
                    Some(ns) => self.document.create_element_ns(Some(ns), tag).unwrap(),
                    None => self.document.create_element(tag).unwrap(),
                };
                for attr in *attrs {
                    if let TemplateAttribute::Static {
                        name,
                        value,
                        namespace,
                    } = attr
                    {
                        minimal_bindings::setAttributeInner(
                            el.clone().into(),
                            name,
                            JsValue::from_str(value),
                            *namespace,
                        );
                    }
                }
                for child in *children {
                    let _ = el.append_child(&self.create_template_node(child));
                }
                el.dyn_into().unwrap()
            }
            Text { text } => self.document.create_text_node(text).dyn_into().unwrap(),
            DynamicText { .. } => self.document.create_text_node("p").dyn_into().unwrap(),
            Dynamic { .. } => {
                let el = self.document.create_element("pre").unwrap();
                let _ = el.toggle_attribute("hidden");
                el.dyn_into().unwrap()
            }
        }
    }

    pub fn apply_edits(&mut self, mut edits: Vec<Mutation>) {
        use Mutation::*;
        let i = &mut self.interpreter;
        #[cfg(feature = "mounted")]
        // we need to apply the mount events last, so we collect them here
        let mut to_mount = Vec::new();
        for edit in &edits {
            match edit {
                AppendChildren { id, m } => i.append_children(id.0 as u32, *m as u16),
                AssignId { path, id } => {
                    i.assign_id(path.as_ptr() as u32, path.len() as u8, id.0 as u32)
                }
                CreatePlaceholder { id } => i.create_placeholder(id.0 as u32),
                CreateTextNode { value, id } => i.create_text_node(value, id.0 as u32),
                HydrateText { path, value, id } => {
                    i.hydrate_text(path.as_ptr() as u32, path.len() as u8, value, id.0 as u32)
                }
                LoadTemplate { name, index, id } => {
                    if let Some(tmpl_id) = self.templates.get(*name) {
                        i.load_template(*tmpl_id, *index as u16, id.0 as u32)
                    }
                }
                ReplaceWith { id, m } => i.replace_with(id.0 as u32, *m as u16),
                ReplacePlaceholder { path, m } => {
                    i.replace_placeholder(path.as_ptr() as u32, path.len() as u8, *m as u16)
                }
                InsertAfter { id, m } => i.insert_after(id.0 as u32, *m as u16),
                InsertBefore { id, m } => i.insert_before(id.0 as u32, *m as u16),
                SetAttribute {
                    name,
                    value,
                    id,
                    ns,
                } => match value {
                    BorrowedAttributeValue::Text(txt) => {
                        i.set_attribute(id.0 as u32, name, txt, ns.unwrap_or_default())
                    }
                    BorrowedAttributeValue::Float(f) => {
                        i.set_attribute(id.0 as u32, name, &f.to_string(), ns.unwrap_or_default())
                    }
                    BorrowedAttributeValue::Int(n) => {
                        i.set_attribute(id.0 as u32, name, &n.to_string(), ns.unwrap_or_default())
                    }
                    BorrowedAttributeValue::Bool(b) => i.set_attribute(
                        id.0 as u32,
                        name,
                        if *b { "true" } else { "false" },
                        ns.unwrap_or_default(),
                    ),
                    BorrowedAttributeValue::None => {
                        i.remove_attribute(id.0 as u32, name, ns.unwrap_or_default())
                    }
                    _ => unreachable!(),
                },
                SetText { value, id } => i.set_text(id.0 as u32, value),
                NewEventListener { name, id, .. } => {
                    match *name {
                        // mounted events are fired immediately after the element is mounted.
                        "mounted" => {
                            #[cfg(feature = "mounted")]
                            to_mount.push(*id);
                        }
                        _ => {
                            i.new_event_listener(name, id.0 as u32, event_bubbles(name) as u8);
                        }
                    }
                }
                RemoveEventListener { name, id } => match *name {
                    "mounted" => {}
                    _ => {
                        i.remove_event_listener(name, id.0 as u32, event_bubbles(name) as u8);
                    }
                },
                Remove { id } => i.remove(id.0 as u32),
                PushRoot { id } => i.push_root(id.0 as u32),
            }
        }
        edits.clear();
        i.flush();

        #[cfg(feature = "mounted")]
        for id in to_mount {
<<<<<<< HEAD
            let node = get_node(id.0 as u32);
            if let Some(element) = node.dyn_ref::<Element>() {
                let data: MountedData = element.into();
                let data = Rc::new(data);
                let _ = self.event_channel.unbounded_send(UiEvent {
                    name: "mounted".to_string(),
                    bubbles: false,
                    element: id,
                    data,
                });
            }
        }
    }
}

// todo: some of these events are being casted to the wrong event type.
// We need tests that simulate clicks/etc and make sure every event type works.
pub fn virtual_event_from_websys_event(event: web_sys::Event, target: Element) -> Rc<dyn Any> {
    use dioxus_html::events::*;

    match event.type_().as_str() {
        "copy" | "cut" | "paste" => Rc::new(ClipboardData {}),
        "compositionend" | "compositionstart" | "compositionupdate" => {
            make_composition_event(&event)
        }
        "keydown" | "keypress" | "keyup" => Rc::new(KeyboardData::from(event)),
        "focus" | "blur" | "focusout" | "focusin" => Rc::new(FocusData {}),

        "change" | "input" | "invalid" | "reset" | "submit" => read_input_to_data(target),

        "click" | "contextmenu" | "dblclick" | "doubleclick" | "mousedown" | "mouseenter"
        | "mouseleave" | "mousemove" | "mouseout" | "mouseover" | "mouseup" => {
            Rc::new(MouseData::from(event))
        }
        "drag" | "dragend" | "dragenter" | "dragexit" | "dragleave" | "dragover" | "dragstart"
        | "drop" => {
            let mouse = MouseData::from(event);
            Rc::new(DragData { mouse })
        }

        "pointerdown" | "pointermove" | "pointerup" | "pointercancel" | "gotpointercapture"
        | "lostpointercapture" | "pointerenter" | "pointerleave" | "pointerover" | "pointerout" => {
            Rc::new(PointerData::from(event))
        }
        "select" => Rc::new(SelectionData {}),
        "touchcancel" | "touchend" | "touchmove" | "touchstart" => Rc::new(TouchData::from(event)),

        "scroll" => Rc::new(ScrollData {}),
        "wheel" => Rc::new(WheelData::from(event)),
        "animationstart" | "animationend" | "animationiteration" => {
            Rc::new(AnimationData::from(event))
        }
        "transitionend" => Rc::new(TransitionData::from(event)),
        "abort" | "canplay" | "canplaythrough" | "durationchange" | "emptied" | "encrypted"
        | "ended" | "loadeddata" | "loadedmetadata" | "loadstart" | "pause" | "play"
        | "playing" | "progress" | "ratechange" | "seeked" | "seeking" | "stalled" | "suspend"
        | "timeupdate" | "volumechange" | "waiting" => Rc::new(MediaData {}),
        "error" => Rc::new(ImageData { load_error: true }),
        "load" => Rc::new(ImageData { load_error: false }),
        "toggle" => Rc::new(ToggleData {}),

        _ => Rc::new(()),
    }
}

fn make_composition_event(event: &Event) -> Rc<CompositionData> {
    let evt: &web_sys::CompositionEvent = event.dyn_ref().unwrap();
    Rc::new(CompositionData {
        data: evt.data().unwrap_or_default(),
    })
}

pub(crate) fn load_document() -> Document {
    web_sys::window()
        .expect("should have access to the Window")
        .document()
        .expect("should have access to the Document")
}

fn read_input_to_data(target: Element) -> Rc<FormData> {
    // todo: these handlers might get really slow if the input box gets large and allocation pressure is heavy
    // don't have a good solution with the serialized event problem

    let value: String = target
        .dyn_ref()
        .map(|input: &web_sys::HtmlInputElement| {
            // todo: special case more input types
            match input.type_().as_str() {
                "checkbox" => {
                    match input.checked() {
                        true => "true".to_string(),
                        false => "false".to_string(),
                    }
                },
                _ => {
                    input.value()
                }
            }
        })
        .or_else(|| {
            target
                .dyn_ref()
                .map(|input: &web_sys::HtmlTextAreaElement| input.value())
        })
        // select elements are NOT input events - because - why woudn't they be??
        .or_else(|| {
            target
                .dyn_ref()
                .map(|input: &web_sys::HtmlSelectElement| input.value())
        })
        .or_else(|| {
            target
                .dyn_ref::<web_sys::HtmlElement>()
                .unwrap()
                .text_content()
        })
        .expect("only an InputElement or TextAreaElement or an element with contenteditable=true can have an oninput event listener");

    let mut values = HashMap::new();

    // try to fill in form values
    if let Some(form) = target.dyn_ref::<web_sys::HtmlFormElement>() {
        let form_data = get_form_data(form);
        for value in form_data.entries().into_iter().flatten() {
            if let Ok(array) = value.dyn_into::<Array>() {
                if let Some(name) = array.get(0).as_string() {
                    if let Ok(item_values) = array.get(1).dyn_into::<Array>() {
                        let item_values: Vec<String> =
                            item_values.iter().filter_map(|v| v.as_string()).collect();

                        values.insert(name, FormValue::VecText(item_values));
                    } else if let Ok(item_value) = array.get(1).dyn_into::<JsValue>() {
                        values.insert(name, FormValue::Text(item_value.as_string().unwrap()));
                    }
                }
            }
        }
    }

    #[cfg(not(feature = "file_engine"))]
    let files = None;
    #[cfg(feature = "file_engine")]
    let files = target
        .dyn_ref()
        .and_then(|input: &web_sys::HtmlInputElement| {
            input.files().and_then(|files| {
                #[allow(clippy::arc_with_non_send_sync)]
                crate::file_engine::WebFileEngine::new(files)
                    .map(|f| std::sync::Arc::new(f) as std::sync::Arc<dyn dioxus_html::FileEngine>)
            })
        });

    Rc::new(FormData {
        value,
        values,
        files,
    })
}

// web-sys does not expose the keys api for form data, so we need to manually bind to it
#[wasm_bindgen(inline_js = r#"
    export function get_form_data(form) {
        let values = new Map();

        const formData = new FormData(form);

        for (let name of formData.keys()) {
            const fieldType = form.elements[name].type;

            switch (fieldType) {
                case "select-multiple":
                    values.set(name, formData.getAll(name));
                    break;

                // add cases for fieldTypes that can hold multiple values here
                default:
                    values.set(name, formData.get(name));
                    break;
            }
=======
            self.send_mount_event(id);
        }
    }

    pub(crate) fn send_mount_event(&self, id: ElementId) {
        let node = get_node(id.0 as u32);
        if let Some(element) = node.dyn_ref::<Element>() {
            let data: MountedData = element.into();
            let data = Box::new(data);
            let _ = self.event_channel.unbounded_send(UiEvent {
                name: "mounted".to_string(),
                bubbles: false,
                element: id,
                data: PlatformEventData::new(data),
            });
>>>>>>> 4fc2802e
        }
    }
}

fn walk_event_for_id(event: &web_sys::Event) -> Option<(ElementId, web_sys::Element)> {
    let target = event
        .target()
        .expect("missing target")
        .dyn_into::<web_sys::Node>()
        .expect("not a valid node");
    let mut current_target_element = target.dyn_ref::<web_sys::Element>().cloned();

    loop {
        match (
            current_target_element
                .as_ref()
                .and_then(|el| el.get_attribute("data-dioxus-id").map(|f| f.parse())),
            current_target_element,
        ) {
            // This node is an element, and has a dioxus id, so we can stop walking
            (Some(Ok(id)), Some(target)) => return Some((ElementId(id), target)),

            // Walk the tree upwards until we actually find an event target
            (None, target_element) => {
                let parent = match target_element.as_ref() {
                    Some(el) => el.parent_element(),
                    // if this is the first node and not an element, we need to get the parent from the target node
                    None => target.parent_element(),
                };
                match parent {
                    Some(parent) => current_target_element = Some(parent),
                    _ => return None,
                }
            }

            // This node is an element with an invalid dioxus id, give up
            _ => return None,
        }
    }
}<|MERGE_RESOLUTION|>--- conflicted
+++ resolved
@@ -9,22 +9,16 @@
 use dioxus_core::{
     BorrowedAttributeValue, ElementId, Mutation, Template, TemplateAttribute, TemplateNode,
 };
-<<<<<<< HEAD
 use dioxus_html::{event_bubbles, CompositionData, FormData, FormValue, MountedData};
 use dioxus_interpreter_js::{get_node, minimal_bindings, save_template, Channel};
-=======
 use dioxus_html::{event_bubbles, MountedData, PlatformEventData};
 use dioxus_interpreter_js::get_node;
 use dioxus_interpreter_js::{minimal_bindings, save_template, Channel};
->>>>>>> 4fc2802e
 use futures_channel::mpsc;
 use rustc_hash::FxHashMap;
-<<<<<<< HEAD
 use std::{any::Any, collections::HashMap, rc::Rc};
 use wasm_bindgen::{closure::Closure, prelude::wasm_bindgen, JsCast, JsValue};
-=======
 use wasm_bindgen::{closure::Closure, JsCast, JsValue};
->>>>>>> 4fc2802e
 use web_sys::{Document, Element, Event};
 
 use crate::{load_document, virtual_event_from_websys_event, Config, WebEventConverter};
@@ -270,7 +264,6 @@
 
         #[cfg(feature = "mounted")]
         for id in to_mount {
-<<<<<<< HEAD
             let node = get_node(id.0 as u32);
             if let Some(element) = node.dyn_ref::<Element>() {
                 let data: MountedData = element.into();
@@ -450,7 +443,6 @@
                     values.set(name, formData.get(name));
                     break;
             }
-=======
             self.send_mount_event(id);
         }
     }
@@ -466,7 +458,6 @@
                 element: id,
                 data: PlatformEventData::new(data),
             });
->>>>>>> 4fc2802e
         }
     }
 }
