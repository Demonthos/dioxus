--- conflicted
+++ resolved
@@ -312,50 +312,6 @@
     }
 }
 
-<<<<<<< HEAD
-/// This function decodes a websys event and produces an EventTrigger
-/// With the websys implementation, we attach a unique key to the nodes
-fn decode_trigger(event: &web_sys::Event) -> anyhow::Result<UserEvent> {
-    let mut target = event
-        .target()
-        .expect("missing target")
-        .dyn_into::<Element>()
-        .expect("not a valid element");
-
-    let typ = event.type_();
-
-    loop {
-        match target.get_attribute("data-dioxus-id").map(|f| f.parse()) {
-            Some(Ok(id)) => {
-                return Ok(UserEvent {
-                    name: event_name_from_typ(&typ),
-                    data: virtual_event_from_websys_event(event.clone()),
-                    element: Some(ElementId(id)),
-                    scope_id: None,
-                    priority: dioxus_core::EventPriority::Medium,
-                });
-            }
-            Some(Err(e)) => return Err(e.into()),
-            None => {
-                // walk the tree upwards until we actually find an event target
-                if let Some(parent) = target.parent_element() {
-                    target = parent;
-                } else {
-                    return Ok(UserEvent {
-                        name: event_name_from_typ(&typ),
-                        data: virtual_event_from_websys_event(event.clone()),
-                        element: None,
-                        scope_id: None,
-                        priority: dioxus_core::EventPriority::Low,
-                    });
-                }
-            }
-        }
-    }
-}
-
-=======
->>>>>>> 80d79291
 pub(crate) fn load_document() -> Document {
     web_sys::window()
         .expect("should have access to the Window")
