use dioxus_core::{Attribute, AttributeValue, NodeFactory, VNode};
use dioxus_rsx::{BodyNode, CallBody, ElementAttr, IfmtInput, Segment};
use quote::ToTokens;
use quote::__private::Span;
use syn::{parse2, parse_str, Expr};

use crate::attributes::attrbute_to_static_str;
use crate::captuered_context::{CapturedContext, IfmtArgs};
use crate::elements::element_to_static_str;
use crate::error::{Error, RecompileReason};

fn resolve_ifmt(ifmt: &IfmtInput, captured: &IfmtArgs) -> Result<String, Error> {
    let mut result = String::new();
    for seg in &ifmt.segments {
        match seg {
            Segment::Formatted {
                segment,
                format_args,
            } => {
                let expr = segment.to_token_stream();
                let expr: Expr = parse2(expr).unwrap();
                let search = captured.named_args.iter().find(|fmted| {
                    parse_str::<Expr>(fmted.expr).unwrap() == expr
                        && fmted.format_args == format_args
                });
                match search {
                    Some(formatted) => {
                        result.push_str(&formatted.result);
                    }
                    None => {
                        let expr_str = segment.to_token_stream().to_string();
                        return Err(Error::RecompileRequiredError(
                            RecompileReason::CapturedExpression(format!(
                                "could not resolve {{{}:{}}}",
                                expr_str, format_args
                            )),
                        ));
                    }
                }
            }
            Segment::Literal(lit) => result.push_str(lit),
        }
    }
    Ok(result)
}

pub fn build<'a>(
    rsx: CallBody,
    mut ctx: CapturedContext<'a>,
    factory: &NodeFactory<'a>,
) -> Result<VNode<'a>, Error> {
    let children_built = factory.bump().alloc(Vec::new());
    for child in rsx.roots {
        children_built.push(build_node(child, &mut ctx, factory)?);
    }
    Ok(factory.fragment_from_iter(children_built.iter()))
}

fn build_node<'a>(
    node: BodyNode,
    ctx: &mut CapturedContext<'a>,
    factory: &NodeFactory<'a>,
) -> Result<VNode<'a>, Error> {
    let bump = factory.bump();
    match node {
        BodyNode::Text(text) => {
            let ifmt = IfmtInput::from_str(&text.value()).map_err(|err| Error::ParseError(err))?;
            let text = bump.alloc(resolve_ifmt(&ifmt, &ctx.captured)?);
            Ok(factory.text(format_args!("{}", text)))
        }
        BodyNode::Element(el) => {
            let attributes: &mut Vec<Attribute> = bump.alloc(Vec::new());
            for attr in &el.attributes {
                match &attr.attr {
                    ElementAttr::AttrText { .. } | ElementAttr::CustomAttrText { .. } => {
<<<<<<< HEAD
                        let (name, value, span): (String, InterpertedIfmt, Span) = match &attr.attr
                        {
                            ElementAttr::AttrText { name, value } => (
                                name.to_string(),
                                InterpertedIfmt(
                                    IfmtInput::from_str(&value.value())
                                        .map_err(|err| Error::ParseError(err))?,
                                ),
                                name.span(),
                            ),
                            ElementAttr::CustomAttrText { name, value } => (
                                name.value(),
                                InterpertedIfmt(
                                    IfmtInput::from_str(&value.value())
                                        .map_err(|err| Error::ParseError(err))?,
                                ),
                                name.span(),
=======
                        let (name, value): (String, IfmtInput) = match &attr.attr {
                            ElementAttr::AttrText { name, value } => (
                                name.to_string(),
                                IfmtInput::from_str(&value.value())
                                    .map_err(|err| Error::ParseError(err))?,
                            ),
                            ElementAttr::CustomAttrText { name, value } => (
                                name.value(),
                                IfmtInput::from_str(&value.value())
                                    .map_err(|err| Error::ParseError(err))?,
>>>>>>> 8ed8758d
                            ),
                            _ => unreachable!(),
                        };

                        if let Some((name, namespace)) = attrbute_to_static_str(&name) {
                            let value = bump.alloc(resolve_ifmt(&value, &ctx.captured)?);
                            attributes.push(Attribute {
                                name,
                                value: AttributeValue::Text(value),
                                is_static: true,
                                is_volatile: false,
                                namespace,
                            });
                        } else {
                            return Err(Error::ParseError(syn::Error::new(
                                span,
                                "unknown attribute",
                            )));
                        }
                    }

                    ElementAttr::AttrExpression { .. }
                    | ElementAttr::CustomAttrExpression { .. } => {
                        let (name, value) = match &attr.attr {
                            ElementAttr::AttrExpression { name, value } => {
                                (name.to_string(), value)
                            }
                            ElementAttr::CustomAttrExpression { name, value } => {
                                (name.value(), value)
                            }
                            _ => unreachable!(),
                        };
                        if let Some((_, resulting_value)) = ctx
                            .expressions
                            .iter()
                            .find(|(n, _)| parse_str::<Expr>(*n).unwrap() == *value)
                        {
                            if let Some((name, namespace)) = attrbute_to_static_str(&name) {
                                let value = bump.alloc(resulting_value.clone());
                                attributes.push(Attribute {
                                    name,
                                    value: AttributeValue::Text(value),
                                    is_static: true,
                                    is_volatile: false,
                                    namespace,
                                });
                            }
                        } else {
                            return Err(Error::RecompileRequiredError(
                                RecompileReason::CapturedExpression(
                                    value.into_token_stream().to_string(),
                                ),
                            ));
                        }
                    }
                    _ => (),
                };
            }
            let children = bump.alloc(Vec::new());
            for child in el.children {
                let node = build_node(child, ctx, factory)?;
                children.push(node);
            }
            let listeners = bump.alloc(Vec::new());
            for attr in el.attributes {
                match attr.attr {
                    ElementAttr::EventTokens { .. } => {
                        let expr: Expr =
                            parse2(attr.to_token_stream()).map_err(|err| Error::ParseError(err))?;
                        if let Some(idx) = ctx.listeners.iter().position(|(code, _)| {
                            if let Ok(parsed) = parse_str::<Expr>(*code) {
                                parsed == expr
                            } else {
                                false
                            }
                        }) {
                            let (_, listener) = ctx.listeners.remove(idx);
                            listeners.push(listener)
                        } else {
                            return Err(Error::RecompileRequiredError(
                                RecompileReason::CapturedListener(
                                    expr.to_token_stream().to_string(),
                                ),
                            ));
                        }
                    }
                    _ => (),
                }
            }
            let tag = bump.alloc(el.name.to_string());
            if let Some((tag, ns)) = element_to_static_str(tag) {
                match el.key {
                    None => Ok(factory.raw_element(
                        tag,
                        ns,
                        listeners,
                        attributes.as_slice(),
                        children.as_slice(),
                        None,
                    )),
                    Some(lit) => {
                        let ifmt: IfmtInput =
                            parse_str(&lit.value()).map_err(|err| Error::ParseError(err))?;
                        let key = bump.alloc(resolve_ifmt(&ifmt, &ctx.captured)?);

                        Ok(factory.raw_element(
                            tag,
                            ns,
                            listeners,
                            attributes.as_slice(),
                            children.as_slice(),
                            Some(format_args!("{}", key)),
                        ))
                    }
                }
            } else {
                Err(Error::ParseError(syn::Error::new(
                    el.name.span(),
                    "unknown element",
                )))
            }
        }
        BodyNode::Component(comp) => {
            let expr: Expr =
                parse2(comp.to_token_stream()).map_err(|err| Error::ParseError(err))?;
            if let Some(idx) = ctx.components.iter().position(|(code, _)| {
                if let Ok(parsed) = parse_str::<Expr>(*code) {
                    parsed == expr
                } else {
                    false
                }
            }) {
                let (_, vnode) = ctx.components.remove(idx);
                Ok(vnode)
            } else {
                Err(Error::RecompileRequiredError(
                    RecompileReason::CapturedComponent(comp.name.to_token_stream().to_string()),
                ))
            }
        }
        BodyNode::RawExpr(iterator) => {
            if let Some(idx) = ctx.iterators.iter().position(|(code, _)| {
                if let Ok(parsed) = parse_str::<Expr>(*code) {
                    parsed == iterator
                } else {
                    false
                }
            }) {
                let (_, vnode) = ctx.iterators.remove(idx);
                Ok(vnode)
            } else {
                Err(Error::RecompileRequiredError(
                    RecompileReason::CapturedExpression(iterator.to_token_stream().to_string()),
                ))
            }
        }
    }
}<|MERGE_RESOLUTION|>--- conflicted
+++ resolved
@@ -73,7 +73,6 @@
             for attr in &el.attributes {
                 match &attr.attr {
                     ElementAttr::AttrText { .. } | ElementAttr::CustomAttrText { .. } => {
-<<<<<<< HEAD
                         let (name, value, span): (String, InterpertedIfmt, Span) = match &attr.attr
                         {
                             ElementAttr::AttrText { name, value } => (
@@ -91,18 +90,6 @@
                                         .map_err(|err| Error::ParseError(err))?,
                                 ),
                                 name.span(),
-=======
-                        let (name, value): (String, IfmtInput) = match &attr.attr {
-                            ElementAttr::AttrText { name, value } => (
-                                name.to_string(),
-                                IfmtInput::from_str(&value.value())
-                                    .map_err(|err| Error::ParseError(err))?,
-                            ),
-                            ElementAttr::CustomAttrText { name, value } => (
-                                name.value(),
-                                IfmtInput::from_str(&value.value())
-                                    .map_err(|err| Error::ParseError(err))?,
->>>>>>> 8ed8758d
                             ),
                             _ => unreachable!(),
                         };
