--- conflicted
+++ resolved
@@ -659,11 +659,7 @@
                     }
                 }
 
-<<<<<<< HEAD
                 impl #impl_generics ::dioxus::prelude::Properties<'_> for #name #ty_generics
-=======
-                impl #impl_generics ::dioxus::prelude::Properties for #name #ty_generics
->>>>>>> 60ee8294
                 #b_generics_where_extras_predicates
                 {
                     type Builder = #builder_name #generics_with_empty;
