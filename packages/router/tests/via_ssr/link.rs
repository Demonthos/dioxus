--- conflicted
+++ resolved
@@ -59,36 +59,23 @@
 
     #[component]
     fn Test() -> Element {
-<<<<<<< HEAD
-        todo!()
-=======
-        unimplemented!()
->>>>>>> 53343bfd
-    }
-
-    #[component]
-    fn Root() -> Element {
-        rsx! {
-            Link {
-                to: Route::Test {},
-                "Link"
-            }
-        }
-    }
-
-    let expected = format!(
-<<<<<<< HEAD
-        "<h1>App</h1><a {href} {default} {class} {rel} {target}>Link</a>",
-        href = r#"href="/test""#,
-        default = r#"dioxus-prevent-default="onclick""#,
-        class = r#"class="""#,
-        rel = r#"rel="""#,
-        target = r#"target="""#
-=======
+        unimplemented!()
+    }
+
+    #[component]
+    fn Root() -> Element {
+        rsx! {
+            Link {
+                to: Route::Test {},
+                "Link"
+            }
+        }
+    }
+
+    let expected = format!(
         "<h1>App</h1><a {href} {default}>Link</a>",
         href = r#"href="/test""#,
         default = r#"dioxus-prevent-default="onclick""#,
->>>>>>> 53343bfd
     );
 
     assert_eq!(prepare::<Route>(), expected);
@@ -106,11 +93,7 @@
 
     #[component]
     fn Test() -> Element {
-<<<<<<< HEAD
-        todo!()
-=======
-        unimplemented!()
->>>>>>> 53343bfd
+        unimplemented!()
     }
 
     #[component]
@@ -124,16 +107,9 @@
     }
 
     let expected = format!(
-<<<<<<< HEAD
-        "<h1>App</h1><a {href} {default} {class} {rel} {target}>Link</a>",
-        href = r#"href="https://dioxuslabs.com/""#,
-        default = r#"dioxus-prevent-default="""#,
-        class = r#"class="""#,
-=======
         "<h1>App</h1><a {href} {default} {rel}>Link</a>",
         href = r#"href="https://dioxuslabs.com/""#,
         default = r#"dioxus-prevent-default="""#,
->>>>>>> 53343bfd
         rel = r#"rel="noopener noreferrer""#,
     );
 
@@ -152,11 +128,7 @@
 
     #[component]
     fn Test() -> Element {
-<<<<<<< HEAD
-        todo!()
-=======
-        unimplemented!()
->>>>>>> 53343bfd
+        unimplemented!()
     }
 
     #[component]
@@ -171,19 +143,10 @@
     }
 
     let expected = format!(
-<<<<<<< HEAD
-        "<h1>App</h1><a {href} {default} {class} {rel} {target}>Link</a>",
+        "<h1>App</h1><a {href} {default} {class}>Link</a>",
         href = r#"href="/test""#,
         default = r#"dioxus-prevent-default="onclick""#,
         class = r#"class="test_class""#,
-        rel = r#"rel="""#,
-        target = r#"target="""#
-=======
-        "<h1>App</h1><a {href} {default} {class}>Link</a>",
-        href = r#"href="/test""#,
-        default = r#"dioxus-prevent-default="onclick""#,
-        class = r#"class="test_class""#,
->>>>>>> 53343bfd
     );
 
     assert_eq!(prepare::<Route>(), expected);
@@ -210,19 +173,10 @@
     }
 
     let expected = format!(
-<<<<<<< HEAD
-        "<h1>App</h1><a {href} {default} {class} {rel} {target}>Link</a>",
-        href = r#"href="/""#,
-        default = r#"dioxus-prevent-default="onclick""#,
-        class = r#"class="test_class active_class""#,
-        rel = r#"rel="""#,
-        target = r#"target="""#
-=======
         "<h1>App</h1><a {href} {default} {class}>Link</a>",
         href = r#"href="/""#,
         default = r#"dioxus-prevent-default="onclick""#,
         class = r#"class="test_class active_class""#,
->>>>>>> 53343bfd
     );
 
     assert_eq!(prepare::<Route>(), expected);
@@ -240,11 +194,7 @@
 
     #[component]
     fn Test() -> Element {
-<<<<<<< HEAD
-        todo!()
-=======
-        unimplemented!()
->>>>>>> 53343bfd
+        unimplemented!()
     }
 
     #[component]
@@ -260,19 +210,10 @@
     }
 
     let expected = format!(
-<<<<<<< HEAD
-        "<h1>App</h1><a {href} {default} {class} {rel} {target}>Link</a>",
+        "<h1>App</h1><a {href} {default} {class}>Link</a>",
         href = r#"href="/test""#,
         default = r#"dioxus-prevent-default="onclick""#,
         class = r#"class="test_class""#,
-        rel = r#"rel="""#,
-        target = r#"target="""#
-=======
-        "<h1>App</h1><a {href} {default} {class}>Link</a>",
-        href = r#"href="/test""#,
-        default = r#"dioxus-prevent-default="onclick""#,
-        class = r#"class="test_class""#,
->>>>>>> 53343bfd
     );
 
     assert_eq!(prepare::<Route>(), expected);
@@ -290,11 +231,7 @@
 
     #[component]
     fn Test() -> Element {
-<<<<<<< HEAD
-        todo!()
-=======
-        unimplemented!()
->>>>>>> 53343bfd
+        unimplemented!()
     }
 
     #[component]
@@ -309,11 +246,7 @@
     }
 
     let expected = format!(
-<<<<<<< HEAD
-        "<h1>App</h1><a {href} {default} {class} {rel} {target} {id}>Link</a>",
-=======
         "<h1>App</h1><a {href} {default} {id}>Link</a>",
->>>>>>> 53343bfd
         href = r#"href="/test""#,
         default = r#"dioxus-prevent-default="onclick""#,
         id = r#"id="test_id""#,
@@ -334,11 +267,7 @@
 
     #[component]
     fn Test() -> Element {
-<<<<<<< HEAD
-        todo!()
-=======
-        unimplemented!()
->>>>>>> 53343bfd
+        unimplemented!()
     }
 
     #[component]
@@ -353,17 +282,9 @@
     }
 
     let expected = format!(
-<<<<<<< HEAD
-        "<h1>App</h1><a {href} {default} {class} {rel} {target}>Link</a>",
+        "<h1>App</h1><a {href} {default} {target}>Link</a>",
         href = r#"href="/test""#,
         default = r#"dioxus-prevent-default="""#,
-        class = r#"class="""#,
-        rel = r#"rel="""#,
-=======
-        "<h1>App</h1><a {href} {default} {target}>Link</a>",
-        href = r#"href="/test""#,
-        default = r#"dioxus-prevent-default="""#,
->>>>>>> 53343bfd
         target = r#"target="_blank""#
     );
 
@@ -390,16 +311,9 @@
     }
 
     let expected = format!(
-<<<<<<< HEAD
-        "<h1>App</h1><a {href} {default} {class} {rel} {target}>Link</a>",
-        href = r#"href="https://dioxuslabs.com/""#,
-        default = r#"dioxus-prevent-default="""#,
-        class = r#"class="""#,
-=======
         "<h1>App</h1><a {href} {default} {rel} {target}>Link</a>",
         href = r#"href="https://dioxuslabs.com/""#,
         default = r#"dioxus-prevent-default="""#,
->>>>>>> 53343bfd
         rel = r#"rel="noopener noreferrer""#,
         target = r#"target="_blank""#
     );
@@ -419,11 +333,7 @@
 
     #[component]
     fn Test() -> Element {
-<<<<<<< HEAD
-        todo!()
-=======
-        unimplemented!()
->>>>>>> 53343bfd
+        unimplemented!()
     }
 
     #[component]
@@ -438,16 +348,9 @@
     }
 
     let expected = format!(
-<<<<<<< HEAD
-        "<h1>App</h1><a {href} {default} {class} {rel} {target}>Link</a>",
-        href = r#"href="/test""#,
-        default = r#"dioxus-prevent-default="onclick""#,
-        class = r#"class="""#,
-=======
         "<h1>App</h1><a {href} {default} {rel}>Link</a>",
         href = r#"href="/test""#,
         default = r#"dioxus-prevent-default="onclick""#,
->>>>>>> 53343bfd
         rel = r#"rel="test_rel""#,
     );
 
