--- conflicted
+++ resolved
@@ -244,9 +244,6 @@
         }
     }
 
-<<<<<<< HEAD
-    let tag_target = new_tab.then_some("_blank").unwrap_or_default();
-=======
     let class = if class_.is_empty() {
         None
     } else {
@@ -254,18 +251,11 @@
     };
 
     let tag_target = new_tab.then_some("_blank");
->>>>>>> 53343bfd
 
     let is_external = matches!(parsed_route, NavigationTarget::External(_));
     let is_router_nav = !is_external && !new_tab;
     let prevent_default = is_router_nav.then_some("onclick").unwrap_or_default();
-<<<<<<< HEAD
-    let rel = rel
-        .or_else(|| is_external.then_some("noopener noreferrer".to_string()))
-        .unwrap_or_default();
-=======
     let rel = rel.or_else(|| is_external.then_some("noopener noreferrer".to_string()));
->>>>>>> 53343bfd
 
     let do_default = onclick.is_none() || !onclick_only;
 
@@ -284,15 +274,9 @@
             onclick: action,
             href,
             prevent_default,
-<<<<<<< HEAD
-            class: class_,
-            rel,
-            target: "{tag_target}",
-=======
             class,
             rel,
             target: tag_target,
->>>>>>> 53343bfd
             ..attributes,
             {children}
         }
