use crate::prelude::*;
use crate::utils::use_router_internal::use_router_internal;

/// A hook that provides access to information about the current routing location.
///
/// > The Routable macro will define a version of this hook with an explicit type.
///
/// # Return values
/// - None, when not called inside a [`Link`] component.
/// - Otherwise the current route.
///
/// # Panic
/// - When the calling component is not nested within a [`Link`] component during a debug build.
///
/// # Example
/// ```rust
/// # use dioxus::prelude::*;
/// # use dioxus_router::{prelude::*};
///
/// #[derive(Clone, Routable)]
/// enum Route {
///     #[route("/")]
///     Index {},
/// }
///
/// #[component]
/// fn App() -> Element {
///     rsx! {
///         h1 { "App" }
///         Router::<Route> {}
///     }
/// }
///
/// #[component]
/// fn Index() -> Element {
///     let path: Route = use_route();
///     rsx! {
///         h2 { "Current Path" }
///         p { "{path}" }
///     }
/// }
/// #
/// # let mut vdom = VirtualDom::new(App);
/// # let _ = vdom.rebuild();
/// # assert_eq!(dioxus_ssr::render(&vdom), "<h1>App</h1><h2>Current Path</h2><p>/</p>")
/// ```
#[must_use]
pub fn use_route<R: Routable + Clone>() -> R {
    match use_router_internal() {
        Some(r) => r.current(),
        None => {
<<<<<<< HEAD
            #[cfg(debug_assertions)]
            panic!("`use_route` must have access to a parent router");
=======
            panic!("`use_route` must have access to a parent router")
>>>>>>> 53343bfd
        }
    }
}<|MERGE_RESOLUTION|>--- conflicted
+++ resolved
@@ -49,12 +49,7 @@
     match use_router_internal() {
         Some(r) => r.current(),
         None => {
-<<<<<<< HEAD
-            #[cfg(debug_assertions)]
-            panic!("`use_route` must have access to a parent router");
-=======
             panic!("`use_route` must have access to a parent router")
->>>>>>> 53343bfd
         }
     }
 }