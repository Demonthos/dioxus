--- conflicted
+++ resolved
@@ -20,11 +20,7 @@
     /// # use dioxus_router::navigation::NavigationTarget;
     /// # #[component]
     /// # fn Index() -> Element {
-<<<<<<< HEAD
-    /// #     todo!()
-=======
     /// #     unreachable!()
->>>>>>> 53343bfd
     /// # }
     /// #[derive(Clone, Routable, PartialEq, Debug)]
     /// enum Route {
@@ -44,11 +40,7 @@
     /// # use dioxus_router::navigation::NavigationTarget;
     /// # #[component]
     /// # fn Index() -> Element {
-<<<<<<< HEAD
-    /// #     todo!()
-=======
     /// #     unreachable!()
->>>>>>> 53343bfd
     /// # }
     /// #[derive(Clone, Routable, PartialEq, Debug)]
     /// enum Route {
