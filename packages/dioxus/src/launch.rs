--- conflicted
+++ resolved
@@ -220,13 +220,42 @@
     #[cfg(all(feature = "fullstack", feature = "server"))]
     pub use dioxus_fullstack::server::launch::*;
 
-<<<<<<< HEAD
     #[cfg(all(
         feature = "desktop",
         not(all(feature = "fullstack", feature = "server"))
     ))]
     pub use dioxus_desktop::launch::*;
-=======
+
+    #[cfg(all(
+        feature = "mobile",
+        not(feature = "desktop"),
+        not(all(feature = "fullstack", feature = "server"))
+    ))]
+    pub use dioxus_mobile::launch::*;
+
+    #[cfg(all(
+        all(feature = "static-generation", feature = "server"),
+        not(all(feature = "fullstack", feature = "server")),
+        not(feature = "desktop"),
+        not(feature = "mobile")
+    ))]
+    pub use dioxus_static_site_generation::launch::*;
+
+    #[cfg(all(
+        feature = "web",
+        not(all(feature = "fullstack", feature = "server")),
+        not(all(feature = "static-generation", feature = "server")),
+        not(feature = "desktop"),
+        not(feature = "mobile"),
+    ))]
+    pub fn launch(
+        root: fn() -> dioxus_core::Element,
+        contexts: Vec<super::ContextFn>,
+        platform_config: Vec<Box<dyn std::any::Any>>,
+    ) {
+        super::web_launch(root, contexts, platform_config);
+    }
+
     #[cfg(all(feature = "fullstack", feature = "axum"))]
     impl TryIntoConfig<crate::launch::current_platform::Config>
         for ::dioxus_fullstack::prelude::ServeConfigBuilder
@@ -241,104 +270,6 @@
                 }
             }
         }
-    }
-
-    #[cfg(any(feature = "desktop", feature = "mobile"))]
-    if_else_cfg! {
-        if not(feature = "fullstack") {
-            #[cfg(feature = "desktop")]
-            pub use dioxus_desktop::launch::*;
-            #[cfg(not(feature = "desktop"))]
-            pub use dioxus_mobile::launch::*;
-        } else {
-            if_else_cfg! {
-                if feature = "desktop" {
-                    impl TryIntoConfig<crate::launch::current_platform::Config> for ::dioxus_desktop::Config {
-                        fn into_config(self, config: &mut Option<crate::launch::current_platform::Config>) {
-                            match config {
-                                Some(config) => config.set_desktop_config(self),
-                                None => *config = Some(crate::launch::current_platform::Config::new().with_desktop_config(self)),
-                            }
-                        }
-                    }
-                } else {
-                    impl TryIntoConfig<crate::launch::current_platform::Config> for ::dioxus_mobile::Config {
-                        fn into_config(self, config: &mut Option<crate::launch::current_platform::Config>) {
-                            match config {
-                                Some(config) => config.set_mobile_cfg(self),
-                                None => *config = Some(crate::launch::current_platform::Config::new().with_mobile_cfg(self)),
-                            }
-                        }
-                    }
-                }
-            }
-        }
-    }
-
-    #[cfg(feature = "static-generation")]
-    if_else_cfg! {
-        if all(not(feature = "fullstack"), not(feature = "desktop"), not(feature = "mobile")) {
-            pub use dioxus_static_site_generation::launch::*;
-        } else {
-            impl TryIntoConfig<crate::launch::current_platform::Config> for ::dioxus_static_site_generation::Config {
-                fn into_config(self, config: &mut Option<crate::launch::current_platform::Config>) {}
-            }
-        }
-    }
-
-    #[cfg(feature = "web")]
-    if_else_cfg! {
-        if not(any(feature = "desktop", feature = "mobile", feature = "fullstack", feature = "static-generation")) {
-            pub use dioxus_web::launch::*;
-        } else {
-            if_else_cfg! {
-                if feature = "fullstack" {
-                    impl TryIntoConfig<crate::launch::current_platform::Config> for ::dioxus_web::Config {
-                        fn into_config(self, config: &mut Option<crate::launch::current_platform::Config>) {
-                            match config {
-                                Some(config) => config.set_web_config(self),
-                                None => *config = Some(crate::launch::current_platform::Config::new().with_web_config(self)),
-                            }
-                        }
-                    }
-                } else {
-                    impl TryIntoConfig<crate::launch::current_platform::Config> for ::dioxus_web::Config {
-                        fn into_config(self, config: &mut Option<crate::launch::current_platform::Config>) {}
-                    }
-                }
-            }
-        }
-    }
->>>>>>> 2d7bef44
-
-    #[cfg(all(
-        feature = "mobile",
-        not(feature = "desktop"),
-        not(all(feature = "fullstack", feature = "server"))
-    ))]
-    pub use dioxus_mobile::launch::*;
-
-    #[cfg(all(
-        all(feature = "static-generation", feature = "server"),
-        not(all(feature = "fullstack", feature = "server")),
-        not(feature = "desktop"),
-        not(feature = "mobile")
-    ))]
-    pub use dioxus_static_site_generation::launch::*;
-
-    #[cfg(all(
-        feature = "web",
-        not(all(feature = "fullstack", feature = "server")),
-        not(all(feature = "static-generation", feature = "server")),
-        not(feature = "desktop"),
-        not(feature = "mobile"),
-    ))]
-    pub fn launch(
-        root: fn() -> dioxus_core::Element,
-        contexts: Vec<super::ContextFn>,
-        platform_config: Vec<Box<dyn std::any::Any>>,
-    ) {
-        super::web_launch(root, contexts, platform_config);
     }
 
     #[cfg(all(
