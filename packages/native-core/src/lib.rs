--- conflicted
+++ resolved
@@ -2,10 +2,7 @@
 pub mod node_ref;
 pub mod real_dom;
 pub mod state;
-<<<<<<< HEAD
-=======
 pub mod template;
 #[doc(hidden)]
 pub mod traversable;
->>>>>>> b949f514
 pub mod utils;