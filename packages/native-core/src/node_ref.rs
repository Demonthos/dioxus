--- conflicted
+++ resolved
@@ -1,11 +1,7 @@
 use dioxus_core::ElementId;
 
 use crate::{
-<<<<<<< HEAD
-    node::{ElementNode, NodeData, NodeType, OwnedAttributeView},
-=======
-    node::{FromAnyValue, NodeData, NodeType, OwnedAttributeView},
->>>>>>> cb7e4f3f
+    node::{ElementNode, FromAnyValue, NodeData, NodeType, OwnedAttributeView},
     state::union_ordered_iter,
     NodeId,
 };
