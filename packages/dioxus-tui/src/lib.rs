#![doc = include_str!("../README.md")]
#![doc(html_logo_url = "https://avatars.githubusercontent.com/u/79236386")]
#![doc(html_favicon_url = "https://avatars.githubusercontent.com/u/79236386")]

mod element;
mod events;

use std::{
    any::Any,
    ops::Deref,
    rc::Rc,
    sync::{Arc, RwLock},
};

use dioxus_core::{Element, ElementId, ScopeId, VirtualDom};
use dioxus_html::PlatformEventData;
use dioxus_native_core::dioxus::{DioxusState, NodeImmutableDioxusExt};
use dioxus_native_core::prelude::*;

use element::DioxusTUIMutationWriter;
pub use plasmo::{query::Query, Config, RenderingMode, Size, TuiContext};
use plasmo::{render, Driver};

<<<<<<< HEAD
=======
pub mod launch {
    use super::*;

    pub type Config = super::Config;
    /// Launches the WebView and runs the event loop, with configuration and root props.
    pub fn launch(
        root: fn() -> Element,
        contexts: Vec<Box<dyn Fn() -> Box<dyn Any>>>,
        platform_config: Config,
    ) {
        let mut virtual_dom = VirtualDom::new(root);

        for context in contexts {
            virtual_dom.insert_any_root_context(context());
        }

        launch_vdom_cfg(virtual_dom, platform_config)
    }
}

>>>>>>> 53343bfd
pub fn launch(app: fn() -> Element) {
    launch_cfg(app, Config::default())
}

pub fn launch_cfg(app: fn() -> Element, cfg: Config) {
    launch_vdom_cfg(VirtualDom::new(app), cfg)
}

pub fn launch_cfg_with_props<P: Clone + 'static>(app: fn(P) -> Element, props: P, cfg: Config) {
    launch_vdom_cfg(VirtualDom::new_with_props(app, props), cfg)
}

pub fn launch_vdom_cfg(vdom: VirtualDom, cfg: Config) {
    dioxus_html::set_event_converter(Box::new(events::SerializedHtmlEventConverter));

    render(cfg, |rdom, taffy, event_tx| {
        let dioxus_state = {
            let mut rdom = rdom.write().unwrap();
            DioxusState::create(&mut rdom)
        };
        let dioxus_state = Rc::new(RwLock::new(dioxus_state));
        let vdom = vdom
            .with_root_context(TuiContext::new(event_tx))
            .with_root_context(Query::new(rdom.clone(), taffy.clone()))
            .with_root_context(DioxusElementToNodeId {
                mapping: dioxus_state.clone(),
            });
<<<<<<< HEAD

        let queued_events = Vec::new();

=======

        let queued_events = Vec::new();

>>>>>>> 53343bfd
        let mut myself = DioxusRenderer {
            vdom,
            dioxus_state,
            queued_events,
            #[cfg(all(feature = "hot-reload", debug_assertions))]
            hot_reload_rx: {
                let (hot_reload_tx, hot_reload_rx) =
                    tokio::sync::mpsc::unbounded_channel::<dioxus_hot_reload::HotReloadMsg>();
                dioxus_hot_reload::connect(move |msg| {
                    let _ = hot_reload_tx.send(msg);
                });
                hot_reload_rx
            },
        };

        {
            let mut rdom = rdom.write().unwrap();
            let mut dioxus_state = myself.dioxus_state.write().unwrap();

            let mut writer = DioxusTUIMutationWriter {
                query: myself
                    .vdom
                    .in_runtime(|| ScopeId::ROOT.consume_context().unwrap()),
                events: &mut myself.queued_events,
                native_core_writer: dioxus_state.create_mutation_writer(&mut rdom),
            };

            // Find any mount events
            myself.vdom.rebuild(&mut writer);
        }

        myself
    })
    .unwrap();
}

struct DioxusRenderer {
    vdom: VirtualDom,
    dioxus_state: Rc<RwLock<DioxusState>>,
    // Events that are queued up to be sent to the vdom next time the vdom is polled
    queued_events: Vec<(ElementId, &'static str, Box<dyn Any>, bool)>,
    #[cfg(all(feature = "hot-reload", debug_assertions))]
    hot_reload_rx: tokio::sync::mpsc::UnboundedReceiver<dioxus_hot_reload::HotReloadMsg>,
}

impl Driver for DioxusRenderer {
    fn update(&mut self, rdom: &Arc<RwLock<RealDom>>) {
        let mut rdom = rdom.write().unwrap();
        let mut dioxus_state = self.dioxus_state.write().unwrap();

        let mut writer = DioxusTUIMutationWriter {
            query: self
                .vdom
                .in_runtime(|| ScopeId::ROOT.consume_context().unwrap()),
            events: &mut self.queued_events,
            native_core_writer: dioxus_state.create_mutation_writer(&mut rdom),
        };

        // Find any mount events
        self.vdom.render_immediate(&mut writer);
    }

    fn handle_event(
        &mut self,
        rdom: &Arc<RwLock<RealDom>>,
        id: NodeId,
        event: &str,
        value: Rc<plasmo::EventData>,
        bubbles: bool,
    ) {
        let id = { rdom.read().unwrap().get(id).unwrap().mounted_id() };
        if let Some(id) = id {
            let inner_value = value.deref().clone();
            let boxed_event = Box::new(inner_value);
            let platform_event = PlatformEventData::new(boxed_event);
            self.vdom
                .handle_event(event, Rc::new(platform_event), id, bubbles);
        }
    }

    fn poll_async(&mut self) -> std::pin::Pin<Box<dyn futures::Future<Output = ()> + '_>> {
        // Add any queued events
        for (id, event, value, bubbles) in self.queued_events.drain(..) {
            let platform_event = PlatformEventData::new(value);
            self.vdom
                .handle_event(event, Rc::new(platform_event), id, bubbles);
        }

        #[cfg(all(feature = "hot-reload", debug_assertions))]
        return Box::pin(async {
            let hot_reload_wait = self.hot_reload_rx.recv();
            let mut hot_reload_msg = None;
            let wait_for_work = self.vdom.wait_for_work();
            tokio::select! {
                Some(msg) = hot_reload_wait => {
                    #[cfg(all(feature = "hot-reload", debug_assertions))]
                    {
                        hot_reload_msg = Some(msg);
                    }
                    #[cfg(not(all(feature = "hot-reload", debug_assertions)))]
                    let () = msg;
                }
                _ = wait_for_work => {}
            }
            // if we have a new template, replace the old one
            if let Some(msg) = hot_reload_msg {
                match msg {
                    dioxus_hot_reload::HotReloadMsg::UpdateTemplate(template) => {
                        self.vdom.replace_template(template);
                    }
                    dioxus_hot_reload::HotReloadMsg::Shutdown => {
                        std::process::exit(0);
                    }
                }
            }
        });

        #[cfg(not(all(feature = "hot-reload", debug_assertions)))]
        Box::pin(self.vdom.wait_for_work())
    }
}

#[derive(Clone)]
pub struct DioxusElementToNodeId {
    mapping: Rc<RwLock<DioxusState>>,
}

impl DioxusElementToNodeId {
    pub fn get_node_id(&self, element_id: ElementId) -> Option<NodeId> {
        self.mapping
            .read()
            .unwrap()
            .try_element_to_node_id(element_id)
    }
}<|MERGE_RESOLUTION|>--- conflicted
+++ resolved
@@ -21,8 +21,6 @@
 pub use plasmo::{query::Query, Config, RenderingMode, Size, TuiContext};
 use plasmo::{render, Driver};
 
-<<<<<<< HEAD
-=======
 pub mod launch {
     use super::*;
 
@@ -43,7 +41,6 @@
     }
 }
 
->>>>>>> 53343bfd
 pub fn launch(app: fn() -> Element) {
     launch_cfg(app, Config::default())
 }
@@ -71,15 +68,9 @@
             .with_root_context(DioxusElementToNodeId {
                 mapping: dioxus_state.clone(),
             });
-<<<<<<< HEAD
 
         let queued_events = Vec::new();
 
-=======
-
-        let queued_events = Vec::new();
-
->>>>>>> 53343bfd
         let mut myself = DioxusRenderer {
             vdom,
             dioxus_state,
