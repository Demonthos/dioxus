extern crate proc_macro;

mod sorted_slice;

use proc_macro::TokenStream;
use quote::{quote, ToTokens};
use sorted_slice::StrSlice;
use syn::parenthesized;
use syn::parse::ParseBuffer;
use syn::punctuated::Punctuated;
use syn::{
    self,
    parse::{Parse, ParseStream, Result},
    parse_macro_input, parse_quote, Error, Field, Ident, Token, Type,
};

/// Sorts a slice of string literals at compile time.
#[proc_macro]
pub fn sorted_str_slice(input: TokenStream) -> TokenStream {
    let slice: StrSlice = parse_macro_input!(input as StrSlice);
    let strings = slice.map.values();
    quote!([#(#strings, )*]).into()
}

#[derive(PartialEq, Debug, Clone)]
enum DependencyKind {
    Node,
    Child,
    Parent,
}

/// Derive's the state from any elements that have a node_dep_state, child_dep_state, parent_dep_state, or state attribute.
///
/// # Declaring elements
/// Each of the attributes require specifying the members of the struct it depends on to allow the macro to find the optimal resultion order.
/// These dependencies should match the types declared in the trait the member implements.
///
/// # The node_dep_state attribute
/// The node_dep_state attribute declares a member that implements the NodeDepState trait.
/// ```rust, ignore
/// #[derive(State)]
/// struct MyStruct {
///     // MyDependency implements ChildDepState<()>
///     #[node_dep_state()]
///     my_dependency_1: MyDependency,
///     // MyDependency2 implements ChildDepState<(MyDependency,)>
///     #[node_dep_state(my_dependency_1)]
///     my_dependency_2: MyDependency2,
/// }
/// // or
/// #[derive(State)]
/// struct MyStruct {
///     // MyDependnancy implements NodeDepState<()>
///     #[node_dep_state()]
///     my_dependency_1: MyDependency,
///     // MyDependency2 implements NodeDepState<()>
///     #[node_dep_state()]
///     my_dependency_2: MyDependency2,
///     // MyDependency3 implements NodeDepState<(MyDependency, MyDependency2)> with Ctx = f32
///     #[node_dep_state((my_dependency_1, my_dependency_2), f32)]
///     my_dependency_3: MyDependency2,
/// }
/// ```
/// # The child_dep_state attribute
/// The child_dep_state attribute declares a member that implements the ChildDepState trait.
/// ```rust, ignore
/// #[derive(State)]
/// struct MyStruct {
///     // MyDependnacy implements ChildDepState with DepState = Self
///     #[child_dep_state(my_dependency_1)]
///     my_dependency_1: MyDependency,
/// }
/// // or
/// #[derive(State)]
/// struct MyStruct {
///     // MyDependnacy implements ChildDepState with DepState = Self
///     #[child_dep_state(my_dependency_1)]
///     my_dependency_1: MyDependency,
///     // MyDependnacy2 implements ChildDepState with DepState = MyDependency and Ctx = f32
///     #[child_dep_state(my_dependency_1, f32)]
///     my_dependency_2: MyDependency2,
/// }
/// ```
/// # The parent_dep_state attribute
/// The parent_dep_state attribute declares a member that implements the ParentDepState trait.
/// The parent_dep_state attribute can be called in the forms:
/// ```rust, ignore
/// #[derive(State)]
/// struct MyStruct {
///     // MyDependnacy implements ParentDepState with DepState = Self
///     #[parent_dep_state(my_dependency_1)]
///     my_dependency_1: MyDependency,
/// }
/// // or
/// #[derive(State)]
/// struct MyStruct {
///     // MyDependnacy implements ParentDepState with DepState = Self
///     #[parent_dep_state(my_dependency_1)]
///     my_dependency_1: MyDependency,
///     // MyDependnacy2 implements ParentDepState with DepState = MyDependency and Ctx = f32
///     #[parent_dep_state(my_dependency_1, f32)]
///     my_dependency_2: MyDependency2,
/// }
/// ```
///
/// # Combining dependancies
/// The node_dep_state, parent_dep_state, and child_dep_state attributes can be combined to allow for more complex dependancies.
/// For example if we wanted to combine the font that is passed from the parent to the child and the layout of the size children to find the size of the current node we could do:
/// ```rust, ignore
/// #[derive(State)]
/// struct MyStruct {
///     // ChildrenSize implements ChildDepState with DepState = Size
///     #[child_dep_state(size)]
///     children_size: ChildrenSize,
///     // FontSize implements ParentDepState with DepState = Self
///     #[parent_dep_state(font_size)]
///     font_size: FontSize,
///     // Size implements NodeDepState<(ChildrenSize, FontSize)>
///     #[parent_dep_state((children_size, font_size))]
///     size: Size,
/// }
/// ```
///
/// # The state attribute
/// The state macro declares a member that implements the State trait. This allows you to organize your state into multiple isolated components.
/// Unlike the other attributes, the state attribute does not accept any arguments, because a nested state cannot depend on any other part of the state.
#[proc_macro_derive(
    State,
    attributes(node_dep_state, child_dep_state, parent_dep_state, state)
)]
pub fn state_macro_derive(input: TokenStream) -> TokenStream {
    let ast = syn::parse(input).unwrap();
    impl_derive_macro(&ast)
}

fn impl_derive_macro(ast: &syn::DeriveInput) -> TokenStream {
    let type_name = &ast.ident;
    let fields: Vec<_> = match &ast.data {
        syn::Data::Struct(data) => match &data.fields {
            syn::Fields::Named(e) => &e.named,
            syn::Fields::Unnamed(_) => todo!("unnamed fields"),
            syn::Fields::Unit => todo!("unit structs"),
        }
        .iter()
        .collect(),
        _ => unimplemented!(),
    };
    let strct = Struct::new(type_name.clone(), &fields);
    match StateStruct::parse(&fields, &strct) {
        Ok(state_strct) => {
            let members: Vec<_> = state_strct
                .state_members
                .iter()
                .map(|m| &m.mem.ident)
                .collect();
            let member_types = state_strct.state_members.iter().map(|m| &m.mem.ty);
            let resolve_members = state_strct
                .state_members
                .iter()
                .map(|m| state_strct.resolve(m));

            let child_types = state_strct.child_states.iter().map(|s| &s.ty);
            let child_members = state_strct.child_states.iter().map(|s| &s.ident);

            let gen = quote! {
                impl State for #type_name {
                    fn update<'a, T: dioxus_native_core::traversable::Traversable<Node = Self, Id = dioxus_native_core::RealNodeId>,T2: dioxus_native_core::traversable::Traversable<Node = dioxus_native_core::real_dom::NodeData, Id = dioxus_native_core::RealNodeId>>(
                        dirty: &[(dioxus_native_core::RealNodeId, dioxus_native_core::node_ref::NodeMask)],
                        state_tree: &'a mut T,
                        rdom: &'a T2,
                        ctx: &anymap::AnyMap,
<<<<<<< HEAD
                    ) -> fxhash::FxHashSet<dioxus_native_core::RealNodeId>{
=======
                    ) -> rustc_hash::FxHashSet<dioxus_core::GlobalNodeId>{
                        #[derive(Eq, PartialEq)]
                        struct HeightOrdering {
                            height: u16,
                            id: dioxus_core::GlobalNodeId,
                        }

                        impl HeightOrdering {
                            fn new(height: u16, id: dioxus_core::GlobalNodeId) -> Self {
                                HeightOrdering {
                                    height,
                                    id,
                                }
                            }
                        }

                        // not the ordering after height is just for deduplication it can be any ordering as long as it is consistent
                        impl Ord for HeightOrdering {
                            fn cmp(&self, other: &Self) -> std::cmp::Ordering {
                                self.height.cmp(&other.height).then(match (self.id, other.id){
                                    (
                                        dioxus_core::GlobalNodeId::TemplateId {
                                            template_ref_id,
                                            template_node_id,
                                        },
                                        dioxus_core::GlobalNodeId::TemplateId {
                                            template_ref_id: o_template_ref_id,
                                            template_node_id: o_template_node_id,
                                        },
                                    ) => template_ref_id
                                        .0
                                        .cmp(&o_template_ref_id.0)
                                        .then(template_node_id.0.cmp(&o_template_node_id.0)),
                                    (dioxus_core::GlobalNodeId::TemplateId { .. }, dioxus_core::GlobalNodeId::VNodeId(_)) => std::cmp::Ordering::Less,
                                    (dioxus_core::GlobalNodeId::VNodeId(_), dioxus_core::GlobalNodeId::TemplateId { .. }) => {
                                        std::cmp::Ordering::Greater
                                    }
                                    (dioxus_core::GlobalNodeId::VNodeId(s_id), dioxus_core::GlobalNodeId::VNodeId(o_id)) => s_id.0.cmp(&o_id.0),
                                })
                            }
                        }

                        impl PartialOrd for HeightOrdering {
                            fn partial_cmp(&self, other: &Self) -> Option<std::cmp::Ordering> {
                                Some(self.cmp(&other))
                            }
                        }

>>>>>>> ab10d327
                        #[derive(Clone, Copy)]
                        struct MembersDirty {
                            #(#members: bool, )*
                        }

                        impl MembersDirty {
                            fn new() -> Self {
                                Self {#(#members: false),*}
                            }

                            fn any(&self) -> bool {
                                #(self.#members || )* false
                            }

                            fn union(self, other: Self) -> Self {
                                Self {#(#members: self.#members || other.#members),*}
                            }
                        }

                        let mut dirty_elements = rustc_hash::FxHashSet::default();
                        // the states of any elements that are dirty
<<<<<<< HEAD
                        let mut states: fxhash::FxHashMap<dioxus_native_core::RealNodeId, MembersDirty> = fxhash::FxHashMap::default();
=======
                        let mut states: rustc_hash::FxHashMap<dioxus_core::GlobalNodeId, MembersDirty> = rustc_hash::FxHashMap::default();
>>>>>>> ab10d327

                        for (id, mask) in dirty {
                            let members_dirty = MembersDirty {
                                #(#members: #member_types::NODE_MASK.overlaps(mask),)*
                            };
                            if members_dirty.any(){
                                if let Some(state) = states.get_mut(id){
                                    *state = state.union(members_dirty);
                                }
                                else{
                                    states.insert(*id, members_dirty);
                                }
                            }
                            dirty_elements.insert(*id);
                        }

                        #(
                            #resolve_members;
                        )*

                        #(
                            dirty_elements.extend(
                                <#child_types as dioxus_native_core::state::State>::update(
                                    dirty,
                                    &mut state_tree.map(|n| &n.#child_members, |n| &mut n.#child_members),
                                    rdom,
                                    ctx,
                                )
                            );
                        )*

                        dirty_elements
                    }
                }
            };
            gen.into()
        }
        Err(e) => e.into_compile_error().into(),
    }
}

struct Depenadants<'a> {
    node: Vec<&'a Member>,
    child: Vec<&'a Member>,
    parent: Vec<&'a Member>,
}

struct Struct {
    name: Ident,
    members: Vec<Member>,
}

impl Struct {
    fn new(name: Ident, fields: &[&Field]) -> Self {
        let members = fields.iter().filter_map(|f| Member::parse(f)).collect();
        Self { name, members }
    }
}

struct StateStruct<'a> {
    state_members: Vec<StateMember<'a>>,
    child_states: Vec<&'a Member>,
}

impl<'a> StateStruct<'a> {
    /// Parse the state structure, and find a resolution order that will allow us to update the state for each node in after the state(s) it depends on have been resolved.
    fn parse(fields: &[&'a Field], strct: &'a Struct) -> Result<Self> {
        let mut parse_err = Ok(());
        let mut unordered_state_members: Vec<_> = strct
            .members
            .iter()
            .zip(fields.iter())
            .filter_map(|(m, f)| match StateMember::parse(f, m, strct) {
                Ok(m) => m,
                Err(err) => {
                    parse_err = Err(err);
                    None
                }
            })
            .collect();
        parse_err?;

        let mut state_members = Vec::new();
        // Keep adding members that have had all of there dependancies resolved until there are no more members left.
        while !unordered_state_members.is_empty() {
            let mut resolved = false;
            for i in 0..unordered_state_members.len() {
                let mem = &mut unordered_state_members[i];
                // if this member has all of its dependancies resolved other than itself, resolve it next.
                if mem.dep_mems.iter().all(|(dep, resolved)| {
                    *resolved || (*dep == mem.mem && mem.dep_kind != DependencyKind::Node)
                }) {
                    let mem = unordered_state_members.remove(i);
                    // mark any dependency that depends on this member as resolved
                    for member in unordered_state_members.iter_mut() {
                        for (dep, resolved) in &mut member.dep_mems {
                            *resolved |= *dep == mem.mem;
                        }
                    }
                    state_members.push(mem);
                    resolved = true;
                    break;
                }
            }
            if !resolved {
                return Err(Error::new(
                    strct.name.span(),
                    format!(
                        "{} has circular dependacy in {:?}",
                        strct.name,
                        unordered_state_members
                            .iter()
                            .map(|m| format!("{}", &m.mem.ident))
                            .collect::<Vec<_>>()
                    ),
                ));
            }
        }

        let child_states = strct
            .members
            .iter()
            .zip(fields.iter())
            .filter(|(_, f)| {
                f.attrs.iter().any(|a| {
                    a.path
                        .get_ident()
                        .filter(|i| i.to_string().as_str() == "state")
                        .is_some()
                })
            })
            .map(|(m, _)| m);

        // members need to be sorted so that members are updated after the members they depend on
        Ok(Self {
            state_members,
            child_states: child_states.collect(),
        })
    }

    fn get_depenadants(&self, mem: &Member) -> Depenadants {
        let mut dependants = Depenadants {
            node: Vec::new(),
            child: Vec::new(),
            parent: Vec::new(),
        };
        for member in &self.state_members {
            for (dep, _) in &member.dep_mems {
                if *dep == mem {
                    match member.dep_kind {
                        DependencyKind::Node => dependants.node.push(member.mem),
                        DependencyKind::Child => dependants.child.push(member.mem),
                        DependencyKind::Parent => dependants.parent.push(member.mem),
                    }
                }
            }
        }
        dependants
    }

    // Mark the states that depend on the current state as dirty
    fn update_dependants(&self, mem: &Member) -> impl ToTokens {
        let dep = self.get_depenadants(mem);
        let update_child_dependants = if dep.child.is_empty() {
            quote!()
        } else {
            let insert = dep.child.iter().map(|d|{
                if *d == mem {
                    quote! {
                        let seeking = dioxus_native_core::HeightOrdering::new(state_tree.height(parent_id).unwrap(), parent_id);
                        if let Err(idx) = resolution_order
                            .binary_search_by(|ordering| ordering.cmp(&seeking).reverse()){
                            resolution_order.insert(
                                idx,
                                seeking,
                            );
                        }
                    }
                } else {
                    quote! {}
                }
            });
            let update: Vec<_> = dep
                .child
                .iter()
                .map(|d| {
                    let ident = &d.ident;
                    quote! {
                        dirty.#ident = true;
                    }
                })
                .collect();
            quote! {
                if let Some(parent_id) = state_tree.parent(id) {
                    #(#insert)*
                    if let Some(dirty) = states.get_mut(&parent_id) {
                        #(#update)*
                    }
                    else {
                        let mut dirty = MembersDirty::new();
                        #(#update)*
                        states.insert(parent_id, dirty);
                    }
                }
            }
        };
        let node_dependants: Vec<_> = dep.node.iter().map(|d| &d.ident).collect();
        let update_node_dependants = quote! {#(members_dirty.#node_dependants = true;)*};
        let update_parent_dependants = if dep.parent.is_empty() {
            quote!()
        } else {
            let insert = dep.parent.iter().map(|d| {
                if *d == mem {
                    quote! {
                        let seeking = dioxus_native_core::HeightOrdering::new(state_tree.height(*child_id).unwrap(), *child_id);
                        if let Err(idx) = resolution_order
                            .binary_search(&seeking){
                            resolution_order.insert(
                                idx,
                                seeking,
                            );
                        }
                    }
                } else {
                    quote! {}
                }
            });
            let update: Vec<_> = dep
                .parent
                .iter()
                .map(|d| {
                    let ident = &d.ident;
                    quote! {
                        dirty.#ident = true;
                    }
                })
                .collect();
            quote! {
                for child_id in state_tree.children(id) {
                    #(#insert)*
                    if let Some(dirty) = states.get_mut(&child_id) {
                        #(#update)*
                    }
                    else {
                        let mut dirty = MembersDirty::new();
                        #(#update)*
                        states.insert(*child_id, dirty);
                    }
                }
            }
        };

        quote! {
            #update_node_dependants
            #update_child_dependants
            #update_parent_dependants
        }
    }

    // Generate code to resolve this state
    fn resolve(&self, mem: &StateMember) -> impl ToTokens {
        let reduce_member = mem.reduce_self();
        let update_dependant = self.update_dependants(mem.mem);
        let member = &mem.mem.ident;

        match mem.dep_kind {
            DependencyKind::Parent => {
                quote! {
                    // resolve parent dependant state
                    let mut resolution_order = states.keys().copied().map(|id| dioxus_native_core::HeightOrdering::new(state_tree.height(id).unwrap(), id)).collect::<Vec<_>>();
                    resolution_order.sort();
                    let mut i = 0;
                    while i < resolution_order.len(){
                        let id = resolution_order[i].id;
                        let node = rdom.get(id).unwrap();
                        let members_dirty = states.get_mut(&id).unwrap();
                        let (current_state, parent) = state_tree.get_node_parent_mut(id);
                        let current_state = current_state.unwrap();
                        if members_dirty.#member && #reduce_member {
                            dirty_elements.insert(id);
                            #update_dependant
                        }
                        i += 1;
                    }
                }
            }
            DependencyKind::Child => {
                quote! {
                    // resolve child dependant state
                    let mut resolution_order = states.keys().copied().map(|id| dioxus_native_core::HeightOrdering::new(state_tree.height(id).unwrap(), id)).collect::<Vec<_>>();
                    resolution_order.sort_by(|height_ordering1, height_ordering2| {
                        height_ordering1.cmp(&height_ordering2).reverse()
                    });
                    let mut i = 0;
                    while i < resolution_order.len(){
                        let id = resolution_order[i].id;
                        let node = rdom.get(id).unwrap();
                        let members_dirty = states.get_mut(&id).unwrap();
                        let (current_state, children) = state_tree.get_node_children_mut(id);
                        let current_state = current_state.unwrap();
                        if members_dirty.#member && #reduce_member {
                            dirty_elements.insert(id);
                            #update_dependant
                        }
                        i += 1;
                    }
                }
            }
            DependencyKind::Node => {
                quote! {
                    // resolve node dependant state
                    let mut resolution_order = states.keys().copied().collect::<Vec<_>>();
                    let mut i = 0;
                    while i < resolution_order.len(){
                        let id = resolution_order[i];
                        let node = rdom.get(id).unwrap();
                        let members_dirty = states.get_mut(&id).unwrap();
                        let current_state = state_tree.get_mut(id).unwrap();
                        if members_dirty.#member && #reduce_member {
                            dirty_elements.insert(id);
                            #update_dependant
                        }
                        i += 1;
                    }
                }
            }
        }
    }
}

fn try_parenthesized(input: ParseStream) -> Result<ParseBuffer> {
    let inside;
    parenthesized!(inside in input);
    Ok(inside)
}

struct Dependency {
    ctx_ty: Option<Type>,
    deps: Vec<Ident>,
}

impl Parse for Dependency {
    fn parse(input: ParseStream) -> Result<Self> {
        let deps: Option<Punctuated<Ident, Token![,]>> = {
            try_parenthesized(input)
                .ok()
                .and_then(|inside| inside.parse_terminated(Ident::parse).ok())
        };
        let deps: Vec<_> = deps
            .map(|deps| deps.into_iter().collect())
            .or_else(|| {
                input
                    .parse::<Ident>()
                    .ok()
                    .filter(|i: &Ident| format!("{}", i) != "NONE")
                    .map(|i| vec![i])
            })
            .unwrap_or_default();
        let comma: Option<Token![,]> = input.parse().ok();
        let ctx_ty = input.parse().ok();
        Ok(Self {
            ctx_ty: comma.and(ctx_ty),
            deps,
        })
    }
}

/// The type of the member and the ident of the member
#[derive(PartialEq, Debug)]
struct Member {
    ty: Type,
    ident: Ident,
}

impl Member {
    fn parse(field: &Field) -> Option<Self> {
        Some(Self {
            ty: field.ty.clone(),
            ident: field.ident.as_ref()?.clone(),
        })
    }
}

#[derive(Debug, Clone)]
struct StateMember<'a> {
    mem: &'a Member,
    // the kind of dependncies this state has
    dep_kind: DependencyKind,
    // the depenancy and if it is satified
    dep_mems: Vec<(&'a Member, bool)>,
    // the context this state requires
    ctx_ty: Option<Type>,
}

impl<'a> StateMember<'a> {
    fn parse(
        field: &Field,
        mem: &'a Member,
        parent: &'a Struct,
    ) -> Result<Option<StateMember<'a>>> {
        let mut err = Ok(());
        let member = field.attrs.iter().find_map(|a| {
            let dep_kind = a
                .path
                .get_ident()
                .and_then(|i| match i.to_string().as_str() {
                    "node_dep_state" => Some(DependencyKind::Node),
                    "child_dep_state" => Some(DependencyKind::Child),
                    "parent_dep_state" => Some(DependencyKind::Parent),
                    _ => None,
                })?;
            match a.parse_args::<Dependency>() {
                Ok(dependency) => {
                    let dep_mems = dependency
                        .deps
                        .iter()
                        .filter_map(|name| {
                            if let Some(found) = parent.members.iter().find(|m| &m.ident == name) {
                                Some((found, false))
                            } else {
                                err = Err(Error::new(
                                    name.span(),
                                    format!("{} not found in {}", name, parent.name),
                                ));
                                None
                            }
                        })
                        .collect();
                    Some(Self {
                        mem,
                        dep_kind,
                        dep_mems,
                        ctx_ty: dependency.ctx_ty,
                    })
                }
                Err(e) => {
                    err = Err(e);
                    None
                }
            }
        });
        err?;
        Ok(member)
    }

    /// generate code to call the resolve function for the state. This does not handle checking if resolving the state is necessary, or marking the states that depend on this state as dirty.
    fn reduce_self(&self) -> quote::__private::TokenStream {
        let ident = &self.mem.ident;
        let get_ctx = if let Some(ctx_ty) = &self.ctx_ty {
            if ctx_ty == &parse_quote!(()) {
                quote! {&()}
            } else {
                let msg = ctx_ty.to_token_stream().to_string() + " not found in context";
                quote! {ctx.get().expect(#msg)}
            }
        } else {
            quote! {&()}
        };

        let ty = &self.mem.ty;
        let node_view = quote!(dioxus_native_core::node_ref::NodeView::new(node, #ty::NODE_MASK));
        let dep_idents = self.dep_mems.iter().map(|m| &m.0.ident);
        match self.dep_kind {
            DependencyKind::Node => {
                quote!({
                    current_state.#ident.reduce(#node_view, (#(&current_state.#dep_idents,)*), #get_ctx)
                })
            }
            DependencyKind::Child => {
                quote!({
                    current_state.#ident.reduce(#node_view, children.iter().map(|c| (#(&c.#dep_idents)*)), #get_ctx)
                })
            }
            DependencyKind::Parent => {
                quote!({
                    current_state.#ident.reduce(#node_view, parent.as_ref().map(|p| (#(&p.#dep_idents)*)), #get_ctx)
                })
            }
        }
    }
}<|MERGE_RESOLUTION|>--- conflicted
+++ resolved
@@ -169,58 +169,7 @@
                         state_tree: &'a mut T,
                         rdom: &'a T2,
                         ctx: &anymap::AnyMap,
-<<<<<<< HEAD
-                    ) -> fxhash::FxHashSet<dioxus_native_core::RealNodeId>{
-=======
-                    ) -> rustc_hash::FxHashSet<dioxus_core::GlobalNodeId>{
-                        #[derive(Eq, PartialEq)]
-                        struct HeightOrdering {
-                            height: u16,
-                            id: dioxus_core::GlobalNodeId,
-                        }
-
-                        impl HeightOrdering {
-                            fn new(height: u16, id: dioxus_core::GlobalNodeId) -> Self {
-                                HeightOrdering {
-                                    height,
-                                    id,
-                                }
-                            }
-                        }
-
-                        // not the ordering after height is just for deduplication it can be any ordering as long as it is consistent
-                        impl Ord for HeightOrdering {
-                            fn cmp(&self, other: &Self) -> std::cmp::Ordering {
-                                self.height.cmp(&other.height).then(match (self.id, other.id){
-                                    (
-                                        dioxus_core::GlobalNodeId::TemplateId {
-                                            template_ref_id,
-                                            template_node_id,
-                                        },
-                                        dioxus_core::GlobalNodeId::TemplateId {
-                                            template_ref_id: o_template_ref_id,
-                                            template_node_id: o_template_node_id,
-                                        },
-                                    ) => template_ref_id
-                                        .0
-                                        .cmp(&o_template_ref_id.0)
-                                        .then(template_node_id.0.cmp(&o_template_node_id.0)),
-                                    (dioxus_core::GlobalNodeId::TemplateId { .. }, dioxus_core::GlobalNodeId::VNodeId(_)) => std::cmp::Ordering::Less,
-                                    (dioxus_core::GlobalNodeId::VNodeId(_), dioxus_core::GlobalNodeId::TemplateId { .. }) => {
-                                        std::cmp::Ordering::Greater
-                                    }
-                                    (dioxus_core::GlobalNodeId::VNodeId(s_id), dioxus_core::GlobalNodeId::VNodeId(o_id)) => s_id.0.cmp(&o_id.0),
-                                })
-                            }
-                        }
-
-                        impl PartialOrd for HeightOrdering {
-                            fn partial_cmp(&self, other: &Self) -> Option<std::cmp::Ordering> {
-                                Some(self.cmp(&other))
-                            }
-                        }
-
->>>>>>> ab10d327
+                    ) -> rustc_hash::FxHashSet<dioxus_native_core::RealNodeId>{
                         #[derive(Clone, Copy)]
                         struct MembersDirty {
                             #(#members: bool, )*
@@ -242,11 +191,7 @@
 
                         let mut dirty_elements = rustc_hash::FxHashSet::default();
                         // the states of any elements that are dirty
-<<<<<<< HEAD
-                        let mut states: fxhash::FxHashMap<dioxus_native_core::RealNodeId, MembersDirty> = fxhash::FxHashMap::default();
-=======
                         let mut states: rustc_hash::FxHashMap<dioxus_core::GlobalNodeId, MembersDirty> = rustc_hash::FxHashMap::default();
->>>>>>> ab10d327
 
                         for (id, mask) in dirty {
                             let members_dirty = MembersDirty {
