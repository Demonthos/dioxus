--- conflicted
+++ resolved
@@ -344,23 +344,12 @@
 
             {
                 // mouseup
-                if released {
+                if was_released {
                     let mut will_bubble = FxHashSet::default();
                     for node in dom.get_listening_sorted("mouseup") {
                         let node_layout = layout.layout(node.state.layout.node.unwrap()).unwrap();
                         let currently_contains = layout_contains_point(node_layout, new_pos);
 
-<<<<<<< HEAD
-                    if currently_contains && was_released {
-                        try_create_event(
-                            "mouseup",
-                            Arc::new(prepare_mouse_data(mouse_data, node_layout)),
-                            &mut will_bubble,
-                            resolved_events,
-                            node,
-                            dom,
-                        );
-=======
                         if currently_contains {
                             try_create_event(
                                 "mouseup",
@@ -371,33 +360,18 @@
                                 dom,
                             );
                         }
->>>>>>> dab24e9a
                     }
                 }
             }
 
             {
                 // click
-                if mouse_data.button == 0 && released {
+                if mouse_data.trigger_button() == Some(DioxusMouseButton::Primary) && was_released {
                     let mut will_bubble = FxHashSet::default();
                     for node in dom.get_listening_sorted("click") {
                         let node_layout = layout.layout(node.state.layout.node.unwrap()).unwrap();
                         let currently_contains = layout_contains_point(node_layout, new_pos);
 
-<<<<<<< HEAD
-                    if currently_contains
-                        && was_released
-                        && mouse_data.trigger_button() == Some(DioxusMouseButton::Primary)
-                    {
-                        try_create_event(
-                            "click",
-                            Arc::new(prepare_mouse_data(mouse_data, node_layout)),
-                            &mut will_bubble,
-                            resolved_events,
-                            node,
-                            dom,
-                        );
-=======
                         if currently_contains {
                             try_create_event(
                                 "click",
@@ -408,48 +382,18 @@
                                 dom,
                             );
                         }
->>>>>>> dab24e9a
                     }
                 }
             }
 
             {
                 // contextmenu
-<<<<<<< HEAD
-                let mut will_bubble = FxHashSet::default();
-                for node in dom.get_listening_sorted("contextmenu") {
-                    let node_layout = layout.layout(node.state.layout.node.unwrap()).unwrap();
-                    let currently_contains = layout_contains_point(node_layout, new_pos);
-
-                    if currently_contains
-                        && was_released
-                        && mouse_data.trigger_button() == Some(DioxusMouseButton::Secondary)
-                    {
-                        try_create_event(
-                            "contextmenu",
-                            Arc::new(prepare_mouse_data(mouse_data, node_layout)),
-                            &mut will_bubble,
-                            resolved_events,
-                            node,
-                            dom,
-                        );
-                    }
-                }
-            }
-
-            {
-                // wheel
-                let mut will_bubble = FxHashSet::default();
-                for node in dom.get_listening_sorted("wheel") {
-                    let node_layout = layout.layout(node.state.layout.node.unwrap()).unwrap();
-                    let currently_contains = layout_contains_point(node_layout, new_pos);
-=======
-                if mouse_data.button == 2 && released {
+                if mouse_data.trigger_button() == Some(DioxusMouseButton::Secondary) && was_released
+                {
                     let mut will_bubble = FxHashSet::default();
                     for node in dom.get_listening_sorted("contextmenu") {
                         let node_layout = layout.layout(node.state.layout.node.unwrap()).unwrap();
                         let currently_contains = layout_contains_point(node_layout, new_pos);
->>>>>>> dab24e9a
 
                         if currently_contains {
                             try_create_event(
