use crossterm::event::{
    Event as TermEvent, KeyCode as TermKeyCode, KeyModifiers, MouseButton, MouseEventKind,
};
use dioxus_core::*;
use fxhash::{FxHashMap, FxHashSet};

use dioxus_html::{on::*, KeyCode};
use std::{
    any::Any,
    cell::{RefCell, RefMut},
    rc::Rc,
    sync::Arc,
    time::{Duration, Instant},
};
use stretch2::{prelude::Layout, Stretch};

use crate::FocusState;
use crate::{Dom, Node};

// a wrapper around the input state for easier access
// todo: fix loop
// pub struct InputState(Rc<Rc<RefCell<InnerInputState>>>);
// impl InputState {
//     pub fn get(cx: &ScopeState) -> InputState {
//         let inner = cx
//             .consume_context::<Rc<RefCell<InnerInputState>>>()
//             .expect("Rink InputState can only be used in Rink apps!");
//         (**inner).borrow_mut().subscribe(cx.schedule_update());
//         InputState(inner)
//     }

//     pub fn mouse(&self) -> Option<MouseData> {
//         let data = (**self.0).borrow();
//         data.mouse.as_ref().map(|m| m.clone())
//     }

//     pub fn wheel(&self) -> Option<WheelData> {
//         let data = (**self.0).borrow();
//         data.wheel.as_ref().map(|w| w.clone())
//     }

//     pub fn screen(&self) -> Option<(u16, u16)> {
//         let data = (**self.0).borrow();
//         data.screen.as_ref().map(|m| m.clone())
//     }

//     pub fn last_key_pressed(&self) -> Option<KeyboardData> {
//         let data = (**self.0).borrow();
//         data.last_key_pressed
//             .as_ref()
//             .map(|k| &k.0.clone())
//     }
// }

type EventCore = (&'static str, EventData);

#[derive(Debug)]
enum EventData {
    Mouse(MouseData),
    Wheel(WheelData),
    Screen((u16, u16)),
    Keyboard(KeyboardData),
}
impl EventData {
    fn into_any(self) -> Arc<dyn Any + Send + Sync> {
        match self {
            Self::Mouse(m) => Arc::new(m),
            Self::Wheel(w) => Arc::new(w),
            Self::Screen(s) => Arc::new(s),
            Self::Keyboard(k) => Arc::new(k),
        }
    }
}

const MAX_REPEAT_TIME: Duration = Duration::from_millis(100);

pub struct InnerInputState {
    mouse: Option<(MouseData, Vec<u16>)>,
    wheel: Option<WheelData>,
    last_key_pressed: Option<(KeyboardData, Instant)>,
    screen: Option<(u16, u16)>,
    pub(crate) focus_state: FocusState,
    // subscribers: Vec<Rc<dyn Fn() + 'static>>,
}

impl InnerInputState {
    fn new() -> Self {
        Self {
            mouse: None,
            wheel: None,
            last_key_pressed: None,
            screen: None,
            // subscribers: Vec::new(),
            focus_state: FocusState::default(),
        }
    }

    // stores current input state and transforms events based on that state
    fn apply_event(&mut self, evt: &mut EventCore) {
        match evt.1 {
            // limitations: only two buttons may be held at once
            EventData::Mouse(ref mut m) => {
                match &mut self.mouse {
                    Some(state) => {
                        let mut buttons = state.0.buttons;
                        state.0 = m.clone();
                        match evt.0 {
                            // this code only runs when there are no buttons down
                            "mouseup" => {
                                buttons = 0;
                                state.1 = Vec::new();
                            }
                            "mousedown" => {
                                if state.1.contains(&m.buttons) {
                                    // if we already pressed a button and there is another button released the button crossterm sends is the button remaining
                                    if state.1.len() > 1 {
                                        evt.0 = "mouseup";
                                        state.1 = vec![m.buttons];
                                    }
                                    // otherwise some other button was pressed. In testing it was consistantly this mapping
                                    else {
                                        match m.buttons {
                                            0x01 => state.1.push(0x02),
                                            0x02 => state.1.push(0x01),
                                            0x04 => state.1.push(0x01),
                                            _ => (),
                                        }
                                    }
                                } else {
                                    state.1.push(m.buttons);
                                }

                                buttons = state.1.iter().copied().reduce(|a, b| a | b).unwrap();
                            }
                            _ => (),
                        }
                        state.0.buttons = buttons;
                        m.buttons = buttons;
                    }
                    None => {
                        self.mouse = Some((
                            m.clone(),
                            if m.buttons == 0 {
                                Vec::new()
                            } else {
                                vec![m.buttons]
                            },
                        ));
                    }
                }
            }
            EventData::Wheel(ref w) => self.wheel = Some(w.clone()),
            EventData::Screen(ref s) => self.screen = Some(*s),
            EventData::Keyboard(ref mut k) => {
                let repeat = self
                    .last_key_pressed
                    .as_ref()
                    .filter(|k2| k2.0.key == k.key && k2.1.elapsed() < MAX_REPEAT_TIME)
                    .is_some();
                k.repeat = repeat;
                let new = k.clone();
                self.last_key_pressed = Some((new, Instant::now()));
            }
        }
    }

    fn update(
        &mut self,
        evts: &mut Vec<EventCore>,
        resolved_events: &mut Vec<UserEvent>,
        layout: &Stretch,
        dom: &mut Dom,
    ) {
        let previous_mouse = self.mouse.as_ref().map(|m| (m.0.clone(), m.1.clone()));

        self.wheel = None;

        let old_focus = self.focus_state.last_focused_id;

        evts.retain(|e| match &e.1 {
            EventData::Keyboard(k) => match k.key_code {
                KeyCode::Tab => !self.focus_state.progress(dom, !k.shift_key),
                _ => true,
            },
            _ => true,
        });

        for e in evts.iter_mut() {
            self.apply_event(e);
        }

        self.resolve_mouse_events(previous_mouse, resolved_events, layout, dom);

        if old_focus != self.focus_state.last_focused_id {
            if let Some(id) = self.focus_state.last_focused_id {
                resolved_events.push(UserEvent {
                    scope_id: None,
                    priority: EventPriority::Medium,
                    name: "focus",
                    element: Some(id),
                    data: Arc::new(FocusData {}),
                });
            }
        }

        // for s in &self.subscribers {
        //     s();
        // }
    }

    fn resolve_mouse_events(
        &mut self,
        previous_mouse: Option<(MouseData, Vec<u16>)>,
        resolved_events: &mut Vec<UserEvent>,
        layout: &Stretch,
        dom: &mut Dom,
    ) {
        fn layout_contains_point(layout: &Layout, point: (i32, i32)) -> bool {
            layout.location.x as i32 <= point.0
                && layout.location.x as i32 + layout.size.width as i32 >= point.0
                && layout.location.y as i32 <= point.1
                && layout.location.y as i32 + layout.size.height as i32 >= point.1
        }

        fn try_create_event(
            name: &'static str,
            data: Arc<dyn Any + Send + Sync>,
            will_bubble: &mut FxHashSet<ElementId>,
            resolved_events: &mut Vec<UserEvent>,
            node: &Node,
            dom: &Dom,
        ) {
            // only trigger event if the event was not triggered already by a child
            if will_bubble.insert(node.id) {
                let mut parent = node.parent;
                while let Some(parent_id) = parent {
                    will_bubble.insert(parent_id);
                    parent = dom[parent_id.0].parent;
                }
                resolved_events.push(UserEvent {
                    scope_id: None,
                    priority: EventPriority::Medium,
                    name,
                    element: Some(node.id),
                    data,
                })
            }
        }

        fn prepare_mouse_data(mouse_data: &MouseData, layout: &Layout) -> MouseData {
            let mut data = mouse_data.clone();
            data.offset_x = data.client_x - layout.location.x as i32;
            data.offset_y = data.client_y - layout.location.y as i32;
            data
        }

        if let Some(mouse) = &self.mouse {
            let new_pos = (mouse.0.screen_x, mouse.0.screen_y);
            let old_pos = previous_mouse
                .as_ref()
                .map(|m| (m.0.screen_x, m.0.screen_y));
            let clicked =
                (!mouse.0.buttons & previous_mouse.as_ref().map(|m| m.0.buttons).unwrap_or(0)) > 0;
            let released =
                (mouse.0.buttons & !previous_mouse.map(|m| m.0.buttons).unwrap_or(0)) > 0;
            let wheel_delta = self.wheel.as_ref().map_or(0.0, |w| w.delta_y);
            let mouse_data = &mouse.0;
            let wheel_data = &self.wheel;

            {
                // mousemove
                let mut will_bubble = FxHashSet::default();
                for node in dom.get_listening_sorted("mousemove") {
                    let node_layout = layout.layout(node.state.layout.node.unwrap()).unwrap();
                    let previously_contained = old_pos
                        .filter(|pos| layout_contains_point(node_layout, *pos))
                        .is_some();
                    let currently_contains = layout_contains_point(node_layout, new_pos);

                    if currently_contains && previously_contained {
                        try_create_event(
                            "mousemove",
                            Arc::new(prepare_mouse_data(mouse_data, node_layout)),
                            &mut will_bubble,
                            resolved_events,
                            node,
                            dom,
                        );
                    }
                }
            }

            {
                // mouseenter
                let mut will_bubble = FxHashSet::default();
                for node in dom.get_listening_sorted("mouseenter") {
                    let node_layout = layout.layout(node.state.layout.node.unwrap()).unwrap();
                    let previously_contained = old_pos
                        .filter(|pos| layout_contains_point(node_layout, *pos))
                        .is_some();
                    let currently_contains = layout_contains_point(node_layout, new_pos);

                    if currently_contains && !previously_contained {
                        try_create_event(
                            "mouseenter",
                            Arc::new(mouse_data.clone()),
                            &mut will_bubble,
                            resolved_events,
                            node,
                            dom,
                        );
                    }
                }
            }

            {
                // mouseover
                let mut will_bubble = FxHashSet::default();
                for node in dom.get_listening_sorted("mouseover") {
                    let node_layout = layout.layout(node.state.layout.node.unwrap()).unwrap();
                    let previously_contained = old_pos
                        .filter(|pos| layout_contains_point(node_layout, *pos))
                        .is_some();
                    let currently_contains = layout_contains_point(node_layout, new_pos);

                    if currently_contains && !previously_contained {
                        try_create_event(
                            "mouseover",
                            Arc::new(prepare_mouse_data(mouse_data, node_layout)),
                            &mut will_bubble,
                            resolved_events,
                            node,
                            dom,
                        );
                    }
                }
            }

            // mousedown
            if data.clicked {
                let mut will_bubble = FxHashSet::default();
                for node in dom.get_listening_sorted("mousedown") {
                    let node_layout = layout.layout(node.state.layout.node.unwrap()).unwrap();
                    let currently_contains = layout_contains_point(node_layout, new_pos);

<<<<<<< HEAD
                    if currently_contains {
=======
                    if currently_contains && clicked {
>>>>>>> b8c73982
                        try_create_event(
                            "mousedown",
                            Arc::new(prepare_mouse_data(mouse_data, node_layout)),
                            &mut will_bubble,
                            resolved_events,
                            node,
                            dom,
                        );
                    }
                }
            }

            // mouseup
            if data.released {
                let mut will_bubble = FxHashSet::default();
                for node in dom.get_listening_sorted("mouseup") {
                    let node_layout = layout.layout(node.state.layout.node.unwrap()).unwrap();
                    let currently_contains = layout_contains_point(node_layout, new_pos);

<<<<<<< HEAD
                    if currently_contains {
=======
                    if currently_contains && released {
>>>>>>> b8c73982
                        try_create_event(
                            "mouseup",
                            Arc::new(prepare_mouse_data(mouse_data, node_layout)),
                            &mut will_bubble,
                            resolved_events,
                            node,
                            dom,
                        );
                    }
                }
            }

            // click
            if data.released && data.mouse_data.button == 0 {
                let mut will_bubble = FxHashSet::default();
                for node in dom.get_listening_sorted("click") {
                    let node_layout = layout.layout(node.state.layout.node.unwrap()).unwrap();
                    let currently_contains = layout_contains_point(node_layout, new_pos);

<<<<<<< HEAD
                    if currently_contains {
=======
                    if currently_contains && released && mouse_data.button == 0 {
>>>>>>> b8c73982
                        try_create_event(
                            "click",
                            Arc::new(prepare_mouse_data(mouse_data, node_layout)),
                            &mut will_bubble,
                            resolved_events,
                            node,
                            dom,
                        );
                    }
                }
            }

            // contextmenu
            if data.released && data.mouse_data.button == 2 {
                let mut will_bubble = FxHashSet::default();
                for node in dom.get_listening_sorted("contextmenu") {
                    let node_layout = layout.layout(node.state.layout.node.unwrap()).unwrap();
                    let currently_contains = layout_contains_point(node_layout, new_pos);

<<<<<<< HEAD
                    if currently_contains {
=======
                    if currently_contains && released && mouse_data.button == 2 {
>>>>>>> b8c73982
                        try_create_event(
                            "contextmenu",
                            Arc::new(prepare_mouse_data(mouse_data, node_layout)),
                            &mut will_bubble,
                            resolved_events,
                            node,
                            dom,
                        );
                    }
                }
            }

<<<<<<< HEAD
            // wheel
            if let Some(w) = data.wheel_data {
                if data.wheel_delta != 0.0 {
                    let mut will_bubble = FxHashSet::default();
                    for node in dom.get_listening_sorted("wheel") {
                        let node_layout = layout.layout(node.state.layout.node.unwrap()).unwrap();
                        let currently_contains = layout_contains_point(node_layout, data.new_pos);

                        if currently_contains {
=======
            {
                // wheel
                let mut will_bubble = FxHashSet::default();
                for node in dom.get_listening_sorted("wheel") {
                    let node_layout = layout.layout(node.state.layout.node.unwrap()).unwrap();
                    let currently_contains = layout_contains_point(node_layout, new_pos);

                    if let Some(w) = wheel_data {
                        if currently_contains && wheel_delta != 0.0 {
>>>>>>> b8c73982
                            try_create_event(
                                "wheel",
                                Arc::new(w.clone()),
                                &mut will_bubble,
                                resolved_events,
                                node,
                                dom,
                            );
                        }
                    }
                }
            }

            {
                // mouseleave
                let mut will_bubble = FxHashSet::default();
                for node in dom.get_listening_sorted("mouseleave") {
                    let node_layout = layout.layout(node.state.layout.node.unwrap()).unwrap();
                    let previously_contained = old_pos
                        .filter(|pos| layout_contains_point(node_layout, *pos))
                        .is_some();
                    let currently_contains = layout_contains_point(node_layout, new_pos);

                    if !currently_contains && previously_contained {
                        try_create_event(
                            "mouseleave",
                            Arc::new(prepare_mouse_data(mouse_data, node_layout)),
                            &mut will_bubble,
                            resolved_events,
                            node,
                            dom,
                        );
                    }
                }
            }

            {
                // mouseout
                let mut will_bubble = FxHashSet::default();
                for node in dom.get_listening_sorted("mouseout") {
                    let node_layout = layout.layout(node.state.layout.node.unwrap()).unwrap();
                    let previously_contained = old_pos
                        .filter(|pos| layout_contains_point(node_layout, *pos))
                        .is_some();
                    let currently_contains = layout_contains_point(node_layout, new_pos);

                    if !currently_contains && previously_contained {
                        try_create_event(
                            "mouseout",
                            Arc::new(prepare_mouse_data(mouse_data, node_layout)),
                            &mut will_bubble,
                            resolved_events,
                            node,
                            dom,
                        );
                    }
                }
            }

            // update focus
            if data.released {
                let mut focus_id = None;
                dom.traverse_depth_first(|node| {
                    let node_layout = layout.layout(node.state.layout.node.unwrap()).unwrap();
                    let currently_contains = layout_contains_point(node_layout, data.new_pos);

                    if currently_contains && node.state.focus.level.focusable() {
                        focus_id = Some(node.id);
                    }
                });
                if let Some(id) = focus_id {
                    self.focus_state.set_focus(dom, id);
                }
            }
        }
    }

    // fn subscribe(&mut self, f: Rc<dyn Fn() + 'static>) {
    //     self.subscribers.push(f)
    // }
}

pub struct RinkInputHandler {
    state: Rc<RefCell<InnerInputState>>,
    queued_events: Rc<RefCell<Vec<EventCore>>>,
}

impl RinkInputHandler {
    /// global context that handles events
    /// limitations: GUI key modifier is never detected, key up events are not detected, and only two mouse buttons may be pressed at once
    pub fn new() -> (
        Self,
        Rc<RefCell<InnerInputState>>,
        impl FnMut(crossterm::event::Event),
    ) {
        let queued_events = Rc::new(RefCell::new(Vec::new()));
        let queued_events2 = Rc::downgrade(&queued_events);

        let regester_event = move |evt: crossterm::event::Event| {
            if let Some(evt) = get_event(evt) {
                if let Some(v) = queued_events2.upgrade() {
                    (*v).borrow_mut().push(evt);
                }
            }
        };

        let state = Rc::new(RefCell::new(InnerInputState::new()));

        (
            Self {
                state: state.clone(),
                queued_events,
            },
            state,
            regester_event,
        )
    }

    pub(crate) fn prune(&self, mutations: &dioxus_core::Mutations, rdom: &Dom) {
        self.state.borrow_mut().focus_state.prune(mutations, rdom);
    }

    // returns a list of events and if a event will force a rerender
    pub(crate) fn get_events(&self, layout: &Stretch, dom: &mut Dom) -> Vec<UserEvent> {
        let mut resolved_events = Vec::new();

        (*self.state).borrow_mut().update(
            &mut (*self.queued_events).borrow_mut(),
            &mut resolved_events,
            layout,
            dom,
        );

        let events = self
            .queued_events
            .replace(Vec::new())
            .into_iter()
            // these events were added in the update stage
            .filter(|e| {
                ![
                    "mouseenter",
                    "mouseover",
                    "mouseleave",
                    "mouseout",
                    "mousedown",
                    "mouseup",
                    "mousemove",
                    "drag",
                    "wheel",
                    "click",
                    "contextmenu",
                ]
                .contains(&e.0)
            })
            .map(|evt| (evt.0, evt.1.into_any()));

        let mut hm: FxHashMap<&'static str, Vec<Arc<dyn Any + Send + Sync>>> = FxHashMap::default();
        for (event, data) in events {
            if let Some(v) = hm.get_mut(event) {
                v.push(data);
            } else {
                hm.insert(event, vec![data]);
            }
        }
        for (event, datas) in hm {
            for node in dom.get_listening_sorted(event) {
                for data in &datas {
                    if node.state.focused {
                        resolved_events.push(UserEvent {
                            scope_id: None,
                            priority: EventPriority::Medium,
                            name: event,
                            element: Some(node.id),
                            data: data.clone(),
                        });
                    }
                }
            }
        }

        resolved_events
    }

    pub(crate) fn state(&self) -> RefMut<InnerInputState> {
        self.state.borrow_mut()
    }
}

// translate crossterm events into dioxus events
fn get_event(evt: TermEvent) -> Option<(&'static str, EventData)> {
    let (name, data): (&str, EventData) = match evt {
        TermEvent::Key(k) => ("keydown", translate_key_event(k)?),
        TermEvent::Mouse(m) => {
            let (x, y) = (m.column.into(), m.row.into());
            let alt = m.modifiers.contains(KeyModifiers::ALT);
            let shift = m.modifiers.contains(KeyModifiers::SHIFT);
            let ctrl = m.modifiers.contains(KeyModifiers::CONTROL);
            let meta = false;

            let get_mouse_data = |b| {
                let buttons = match b {
                    None => 0,
                    Some(MouseButton::Left) => 1,
                    Some(MouseButton::Right) => 2,
                    Some(MouseButton::Middle) => 4,
                };
                let button_state = match b {
                    None => 0,
                    Some(MouseButton::Left) => 0,
                    Some(MouseButton::Middle) => 1,
                    Some(MouseButton::Right) => 2,
                };
                // from https://developer.mozilla.org/en-US/docs/Web/API/MouseEvent

                // The `page` and `screen` coordinates are inconsistent with the MDN definition, as they are relative to the viewport (client), not the target element/page/screen, respectively.
                // todo?
                // But then, MDN defines them in terms of pixels, yet crossterm provides only row/column, and it might not be possible to get pixels. So we can't get 100% consistency anyway.
                EventData::Mouse(MouseData {
                    alt_key: alt,
                    button: button_state,
                    buttons,
                    client_x: x,
                    client_y: y,
                    ctrl_key: ctrl,
                    meta_key: meta,
                    // offset x/y are set when the origin of the event is assigned to an element
                    offset_x: 0,
                    offset_y: 0,
                    page_x: x,
                    page_y: y,
                    screen_x: x,
                    screen_y: y,
                    shift_key: shift,
                })
            };

            let get_wheel_data = |up| {
                // from https://developer.mozilla.org/en-US/docs/Web/API/WheelEvent
                EventData::Wheel(WheelData {
                    delta_mode: 0x01,
                    delta_x: 0.0,
                    delta_y: if up { -1.0 } else { 1.0 },
                    delta_z: 0.0,
                })
            };

            match m.kind {
                MouseEventKind::Down(b) => ("mousedown", get_mouse_data(Some(b))),
                MouseEventKind::Up(b) => ("mouseup", get_mouse_data(Some(b))),
                MouseEventKind::Drag(b) => ("drag", get_mouse_data(Some(b))),
                MouseEventKind::Moved => ("mousemove", get_mouse_data(None)),
                MouseEventKind::ScrollDown => ("wheel", get_wheel_data(false)),
                MouseEventKind::ScrollUp => ("wheel", get_wheel_data(true)),
            }
        }
        TermEvent::Resize(x, y) => ("resize", EventData::Screen((x, y))),
    };

    Some((name, data))
}

fn translate_key_event(event: crossterm::event::KeyEvent) -> Option<EventData> {
    let (code, key_str);
    if let TermKeyCode::Char(c) = event.code {
        code = match c {
            'A'..='Z' | 'a'..='z' => match c.to_ascii_uppercase() {
                'A' => KeyCode::A,
                'B' => KeyCode::B,
                'C' => KeyCode::C,
                'D' => KeyCode::D,
                'E' => KeyCode::E,
                'F' => KeyCode::F,
                'G' => KeyCode::G,
                'H' => KeyCode::H,
                'I' => KeyCode::I,
                'J' => KeyCode::J,
                'K' => KeyCode::K,
                'L' => KeyCode::L,
                'M' => KeyCode::M,
                'N' => KeyCode::N,
                'O' => KeyCode::O,
                'P' => KeyCode::P,
                'Q' => KeyCode::Q,
                'R' => KeyCode::R,
                'S' => KeyCode::S,
                'T' => KeyCode::T,
                'U' => KeyCode::U,
                'V' => KeyCode::V,
                'W' => KeyCode::W,
                'X' => KeyCode::X,
                'Y' => KeyCode::Y,
                'Z' => KeyCode::Z,
                _ => return None,
            },
            ' ' => KeyCode::Space,
            '[' => KeyCode::OpenBracket,
            '{' => KeyCode::OpenBracket,
            ']' => KeyCode::CloseBraket,
            '}' => KeyCode::CloseBraket,
            ';' => KeyCode::Semicolon,
            ':' => KeyCode::Semicolon,
            ',' => KeyCode::Comma,
            '<' => KeyCode::Comma,
            '.' => KeyCode::Period,
            '>' => KeyCode::Period,
            '1' => KeyCode::Num1,
            '2' => KeyCode::Num2,
            '3' => KeyCode::Num3,
            '4' => KeyCode::Num4,
            '5' => KeyCode::Num5,
            '6' => KeyCode::Num6,
            '7' => KeyCode::Num7,
            '8' => KeyCode::Num8,
            '9' => KeyCode::Num9,
            '0' => KeyCode::Num0,
            '!' => KeyCode::Num1,
            '@' => KeyCode::Num2,
            '#' => KeyCode::Num3,
            '$' => KeyCode::Num4,
            '%' => KeyCode::Num5,
            '^' => KeyCode::Num6,
            '&' => KeyCode::Num7,
            '*' => KeyCode::Num8,
            '(' => KeyCode::Num9,
            ')' => KeyCode::Num0,
            // numpad charicter are ambiguous to tui
            // '*' => KeyCode::Multiply,
            // '/' => KeyCode::Divide,
            // '-' => KeyCode::Subtract,
            // '+' => KeyCode::Add,
            '+' => KeyCode::EqualSign,
            '-' => KeyCode::Dash,
            '_' => KeyCode::Dash,
            '\'' => KeyCode::SingleQuote,
            '"' => KeyCode::SingleQuote,
            '\\' => KeyCode::BackSlash,
            '|' => KeyCode::BackSlash,
            '/' => KeyCode::ForwardSlash,
            '?' => KeyCode::ForwardSlash,
            '=' => KeyCode::EqualSign,
            '`' => KeyCode::GraveAccent,
            '~' => KeyCode::GraveAccent,
            _ => return None,
        };
        key_str = c.to_string();
    } else {
        code = match event.code {
            TermKeyCode::Esc => KeyCode::Escape,
            TermKeyCode::Backspace => KeyCode::Backspace,
            TermKeyCode::Enter => KeyCode::Enter,
            TermKeyCode::Left => KeyCode::LeftArrow,
            TermKeyCode::Right => KeyCode::RightArrow,
            TermKeyCode::Up => KeyCode::UpArrow,
            TermKeyCode::Down => KeyCode::DownArrow,
            TermKeyCode::Home => KeyCode::Home,
            TermKeyCode::End => KeyCode::End,
            TermKeyCode::PageUp => KeyCode::PageUp,
            TermKeyCode::PageDown => KeyCode::PageDown,
            TermKeyCode::Tab => KeyCode::Tab,
            TermKeyCode::Delete => KeyCode::Delete,
            TermKeyCode::Insert => KeyCode::Insert,
            TermKeyCode::F(fn_num) => match fn_num {
                1 => KeyCode::F1,
                2 => KeyCode::F2,
                3 => KeyCode::F3,
                4 => KeyCode::F4,
                5 => KeyCode::F5,
                6 => KeyCode::F6,
                7 => KeyCode::F7,
                8 => KeyCode::F8,
                9 => KeyCode::F9,
                10 => KeyCode::F10,
                11 => KeyCode::F11,
                12 => KeyCode::F12,
                _ => return None,
            },
            TermKeyCode::BackTab => KeyCode::Tab,
            TermKeyCode::Null => return None,
            _ => return None,
        };
        key_str = if let KeyCode::BackSlash = code {
            "\\".to_string()
        } else {
            format!("{code:?}")
        }
    };
    // from https://developer.mozilla.org/en-US/docs/Web/API/KeyboardEvent
    Some(EventData::Keyboard(KeyboardData {
        char_code: code.raw_code(),
        key: key_str,
        key_code: code,
        alt_key: event.modifiers.contains(KeyModifiers::ALT),
        ctrl_key: event.modifiers.contains(KeyModifiers::CONTROL),
        meta_key: false,
        shift_key: event.modifiers.contains(KeyModifiers::SHIFT),
        locale: Default::default(),
        location: 0x00,
        repeat: Default::default(),
        which: Default::default(),
    }))
}<|MERGE_RESOLUTION|>--- conflicted
+++ resolved
@@ -31,22 +31,22 @@
 
 //     pub fn mouse(&self) -> Option<MouseData> {
 //         let data = (**self.0).borrow();
-//         data.mouse.as_ref().map(|m| m.clone())
+//         mouse.as_ref().map(|m| m.clone())
 //     }
 
 //     pub fn wheel(&self) -> Option<WheelData> {
 //         let data = (**self.0).borrow();
-//         data.wheel.as_ref().map(|w| w.clone())
+//         wheel.as_ref().map(|w| w.clone())
 //     }
 
 //     pub fn screen(&self) -> Option<(u16, u16)> {
 //         let data = (**self.0).borrow();
-//         data.screen.as_ref().map(|m| m.clone())
+//         screen.as_ref().map(|m| m.clone())
 //     }
 
 //     pub fn last_key_pressed(&self) -> Option<KeyboardData> {
 //         let data = (**self.0).borrow();
-//         data.last_key_pressed
+//         last_key_pressed
 //             .as_ref()
 //             .map(|k| &k.0.clone())
 //     }
@@ -337,17 +337,13 @@
             }
 
             // mousedown
-            if data.clicked {
+            if clicked {
                 let mut will_bubble = FxHashSet::default();
                 for node in dom.get_listening_sorted("mousedown") {
                     let node_layout = layout.layout(node.state.layout.node.unwrap()).unwrap();
                     let currently_contains = layout_contains_point(node_layout, new_pos);
 
-<<<<<<< HEAD
                     if currently_contains {
-=======
-                    if currently_contains && clicked {
->>>>>>> b8c73982
                         try_create_event(
                             "mousedown",
                             Arc::new(prepare_mouse_data(mouse_data, node_layout)),
@@ -361,17 +357,13 @@
             }
 
             // mouseup
-            if data.released {
+            if released {
                 let mut will_bubble = FxHashSet::default();
                 for node in dom.get_listening_sorted("mouseup") {
                     let node_layout = layout.layout(node.state.layout.node.unwrap()).unwrap();
                     let currently_contains = layout_contains_point(node_layout, new_pos);
 
-<<<<<<< HEAD
                     if currently_contains {
-=======
-                    if currently_contains && released {
->>>>>>> b8c73982
                         try_create_event(
                             "mouseup",
                             Arc::new(prepare_mouse_data(mouse_data, node_layout)),
@@ -385,17 +377,13 @@
             }
 
             // click
-            if data.released && data.mouse_data.button == 0 {
+            if released && mouse_data.button == 0 {
                 let mut will_bubble = FxHashSet::default();
                 for node in dom.get_listening_sorted("click") {
                     let node_layout = layout.layout(node.state.layout.node.unwrap()).unwrap();
                     let currently_contains = layout_contains_point(node_layout, new_pos);
 
-<<<<<<< HEAD
                     if currently_contains {
-=======
-                    if currently_contains && released && mouse_data.button == 0 {
->>>>>>> b8c73982
                         try_create_event(
                             "click",
                             Arc::new(prepare_mouse_data(mouse_data, node_layout)),
@@ -409,17 +397,13 @@
             }
 
             // contextmenu
-            if data.released && data.mouse_data.button == 2 {
+            if released && mouse_data.button == 2 {
                 let mut will_bubble = FxHashSet::default();
                 for node in dom.get_listening_sorted("contextmenu") {
                     let node_layout = layout.layout(node.state.layout.node.unwrap()).unwrap();
                     let currently_contains = layout_contains_point(node_layout, new_pos);
 
-<<<<<<< HEAD
                     if currently_contains {
-=======
-                    if currently_contains && released && mouse_data.button == 2 {
->>>>>>> b8c73982
                         try_create_event(
                             "contextmenu",
                             Arc::new(prepare_mouse_data(mouse_data, node_layout)),
@@ -432,27 +416,15 @@
                 }
             }
 
-<<<<<<< HEAD
             // wheel
-            if let Some(w) = data.wheel_data {
-                if data.wheel_delta != 0.0 {
+            if let Some(w) = wheel_data {
+                if wheel_delta != 0.0 {
                     let mut will_bubble = FxHashSet::default();
                     for node in dom.get_listening_sorted("wheel") {
                         let node_layout = layout.layout(node.state.layout.node.unwrap()).unwrap();
-                        let currently_contains = layout_contains_point(node_layout, data.new_pos);
+                        let currently_contains = layout_contains_point(node_layout, new_pos);
 
                         if currently_contains {
-=======
-            {
-                // wheel
-                let mut will_bubble = FxHashSet::default();
-                for node in dom.get_listening_sorted("wheel") {
-                    let node_layout = layout.layout(node.state.layout.node.unwrap()).unwrap();
-                    let currently_contains = layout_contains_point(node_layout, new_pos);
-
-                    if let Some(w) = wheel_data {
-                        if currently_contains && wheel_delta != 0.0 {
->>>>>>> b8c73982
                             try_create_event(
                                 "wheel",
                                 Arc::new(w.clone()),
@@ -513,11 +485,11 @@
             }
 
             // update focus
-            if data.released {
+            if released {
                 let mut focus_id = None;
                 dom.traverse_depth_first(|node| {
                     let node_layout = layout.layout(node.state.layout.node.unwrap()).unwrap();
-                    let currently_contains = layout_contains_point(node_layout, data.new_pos);
+                    let currently_contains = layout_contains_point(node_layout, new_pos);
 
                     if currently_contains && node.state.focus.level.focusable() {
                         focus_id = Some(node.id);
