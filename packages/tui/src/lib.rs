use anyhow::Result;
use anymap::AnyMap;
use crossterm::{
    event::{DisableMouseCapture, EnableMouseCapture, Event as TermEvent, KeyCode, KeyModifiers},
    execute,
    terminal::{disable_raw_mode, enable_raw_mode, EnterAlternateScreen, LeaveAlternateScreen},
};
use dioxus_core::exports::futures_channel::mpsc::unbounded;
use dioxus_core::*;
use dioxus_native_core::{real_dom::RealDom, RealNodeId};
use focus::FocusState;
use futures::{
    channel::mpsc::{UnboundedReceiver, UnboundedSender},
    pin_mut, StreamExt,
};
use query::Query;
use std::cell::RefCell;
use std::rc::Rc;
use std::{io, time::Duration};
use taffy::Taffy;
pub use taffy::{geometry::Point, prelude::Size};
use tui::{backend::CrosstermBackend, layout::Rect, Terminal};

mod config;
mod focus;
mod hooks;
mod layout;
mod node;
pub mod query;
mod render;
mod style;
mod style_attributes;
mod widget;

pub use config::*;
pub use hooks::*;
pub(crate) use node::*;

#[derive(Clone)]
pub struct TuiContext {
    tx: UnboundedSender<InputEvent>,
}
impl TuiContext {
    pub fn quit(&self) {
        self.tx.unbounded_send(InputEvent::Close).unwrap();
    }

    pub fn inject_event(&self, event: crossterm::event::Event) {
        self.tx
            .unbounded_send(InputEvent::UserInput(event))
            .unwrap();
    }
}

pub fn launch(app: Component<()>) {
    launch_cfg(app, Config::default())
}

pub fn launch_cfg(app: Component<()>, cfg: Config) {
    let mut dom = VirtualDom::new(app);

    let (handler, state, register_event) = RinkInputHandler::new();

    // Setup input handling
    let (event_tx, event_rx) = unbounded();
    let event_tx_clone = event_tx.clone();
    if !cfg.headless {
        std::thread::spawn(move || {
            let tick_rate = Duration::from_millis(1000);
            loop {
                if crossterm::event::poll(tick_rate).unwrap() {
                    let evt = crossterm::event::read().unwrap();
                    if event_tx.unbounded_send(InputEvent::UserInput(evt)).is_err() {
                        break;
                    }
                }
            }
        });
    }

    let cx = dom.base_scope();
    let rdom = Rc::new(RefCell::new(RealDom::new()));
    let taffy = Rc::new(RefCell::new(Taffy::new()));
    cx.provide_root_context(state);
    cx.provide_root_context(TuiContext { tx: event_tx_clone });
    cx.provide_root_context(Query {
        rdom: rdom.clone(),
        stretch: taffy.clone(),
    });

    {
        let mut rdom = rdom.borrow_mut();
        let mutations = dom.rebuild();
        let to_update = rdom.apply_mutations(vec![mutations]);
        let mut any_map = AnyMap::new();
        any_map.insert(taffy.clone());
        let _to_rerender = rdom.update_state(to_update, any_map);
    }

    render_vdom(
        &mut dom,
        event_rx,
        handler,
        cfg,
        rdom,
        taffy,
        register_event,
    )
    .unwrap();
}

fn render_vdom(
    vdom: &mut VirtualDom,
    mut event_reciever: UnboundedReceiver<InputEvent>,
    handler: RinkInputHandler,
    cfg: Config,
    rdom: Rc<RefCell<Dom>>,
    taffy: Rc<RefCell<Taffy>>,
    mut register_event: impl FnMut(crossterm::event::Event),
) -> Result<()> {
    tokio::runtime::Builder::new_current_thread()
        .enable_all()
        .build()?
        .block_on(async {
            let mut terminal = (!cfg.headless).then(|| {
                enable_raw_mode().unwrap();
                let mut stdout = std::io::stdout();
                execute!(stdout, EnterAlternateScreen, EnableMouseCapture).unwrap();
                let backend = CrosstermBackend::new(io::stdout());
                Terminal::new(backend).unwrap()
            });
            if let Some(terminal) = &mut terminal {
                terminal.clear().unwrap();
            }

<<<<<<< HEAD
            let mut to_rerender: fxhash::FxHashSet<RealNodeId> =
                vec![RealNodeId::ElementId(ElementId(0))]
=======
            let mut to_rerender: rustc_hash::FxHashSet<GlobalNodeId> =
                vec![GlobalNodeId::VNodeId(ElementId(0))]
>>>>>>> ab10d327
                    .into_iter()
                    .collect();
            let mut updated = true;

            loop {
                /*
                -> render the nodes in the right place with tui/crossterm
                -> wait for changes
                -> resolve events
                -> lazily update the layout and style based on nodes changed

                use simd to compare lines for diffing?

                todo: lazy re-rendering
                */

                if !to_rerender.is_empty() || updated {
                    updated = false;
                    fn resize(dims: Rect, taffy: &mut Taffy, rdom: &Dom) {
                        let width = dims.width;
                        let height = dims.height;
                        let root_node = rdom[ElementId(0)].state.layout.node.unwrap();

                        taffy
                            .compute_layout(
                                root_node,
                                Size {
                                    width: taffy::prelude::Number::Defined((width - 1) as f32),
                                    height: taffy::prelude::Number::Defined((height - 1) as f32),
                                },
                            )
                            .unwrap();
                    }
                    if let Some(terminal) = &mut terminal {
                        terminal.draw(|frame| {
                            let rdom = rdom.borrow();
                            // size is guaranteed to not change when rendering
                            resize(frame.size(), &mut taffy.borrow_mut(), &rdom);
                            let root = &rdom[ElementId(0)];
                            render::render_vnode(
                                frame,
                                &taffy.borrow(),
                                &rdom,
                                root,
                                cfg,
                                Point::zero(),
                            );
                        })?;
                    } else {
                        let rdom = rdom.borrow();
                        resize(
                            Rect {
                                x: 0,
                                y: 0,
                                width: 100,
                                height: 100,
                            },
                            &mut taffy.borrow_mut(),
                            &rdom,
                        );
                    }
                }

                use futures::future::{select, Either};
                {
                    let wait = vdom.wait_for_work();
                    pin_mut!(wait);

                    match select(wait, event_reciever.next()).await {
                        Either::Left((_a, _b)) => {
                            //
                        }
                        Either::Right((evt, _o)) => {
                            match evt.as_ref().unwrap() {
                                InputEvent::UserInput(event) => match event {
                                    TermEvent::Key(key) => {
                                        if matches!(key.code, KeyCode::Char('C' | 'c'))
                                            && key.modifiers.contains(KeyModifiers::CONTROL)
                                            && cfg.ctrl_c_quit
                                        {
                                            break;
                                        }
                                    }
                                    TermEvent::Resize(_, _) => updated = true,
                                    TermEvent::Mouse(_) => {}
                                },
                                InputEvent::Close => break,
                            };

                            if let InputEvent::UserInput(evt) = evt.unwrap() {
                                register_event(evt);
                            }
                        }
                    }
                }

                {
                    let evts = {
                        let mut rdom = rdom.borrow_mut();
                        handler.get_events(&taffy.borrow(), &mut rdom)
                    };
                    {
                        updated |= handler.state().focus_state.clean();
                    }
                    for e in evts {
                        vdom.handle_message(SchedulerMsg::Event(e));
                    }
                    let mut rdom = rdom.borrow_mut();
                    let mutations = vdom.work_with_deadline(|| false);
                    for m in &mutations {
                        handler.prune(m, &rdom);
                    }
                    // updates the dom's nodes
                    let to_update = rdom.apply_mutations(mutations);
                    // update the style and layout
                    let mut any_map = AnyMap::new();
                    any_map.insert(taffy.clone());
                    to_rerender = rdom.update_state(to_update, any_map);
                }
            }

            if let Some(terminal) = &mut terminal {
                disable_raw_mode()?;
                execute!(
                    terminal.backend_mut(),
                    LeaveAlternateScreen,
                    DisableMouseCapture
                )?;
                terminal.show_cursor()?;
            }

            Ok(())
        })
}

#[derive(Debug)]
enum InputEvent {
    UserInput(TermEvent),
    Close,
}<|MERGE_RESOLUTION|>--- conflicted
+++ resolved
@@ -133,13 +133,8 @@
                 terminal.clear().unwrap();
             }
 
-<<<<<<< HEAD
-            let mut to_rerender: fxhash::FxHashSet<RealNodeId> =
+            let mut to_rerender: rustc_hash::FxHashSet<RealNodeId> =
                 vec![RealNodeId::ElementId(ElementId(0))]
-=======
-            let mut to_rerender: rustc_hash::FxHashSet<GlobalNodeId> =
-                vec![GlobalNodeId::VNodeId(ElementId(0))]
->>>>>>> ab10d327
                     .into_iter()
                     .collect();
             let mut updated = true;
