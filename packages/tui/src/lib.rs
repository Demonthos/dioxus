--- conflicted
+++ resolved
@@ -13,32 +13,20 @@
     channel::mpsc::{UnboundedReceiver, UnboundedSender},
     pin_mut, StreamExt,
 };
-<<<<<<< HEAD
-use layout::StretchLayout;
 use query::Query;
 use std::cell::RefCell;
 use std::rc::Rc;
 use std::{io, time::Duration};
 use stretch2::Stretch;
-use style_attributes::StyleModifier;
-=======
-use std::cell::RefCell;
-use std::rc::Rc;
-use std::{io, time::Duration};
-use stretch2::{prelude::Size, Stretch};
->>>>>>> 5c523964
 use tui::{backend::CrosstermBackend, layout::Rect, Terminal};
 
 mod config;
 mod focus;
 mod hooks;
 mod layout;
-<<<<<<< HEAD
+mod node;
 pub mod prelude;
 pub mod query;
-=======
-mod node;
->>>>>>> 5c523964
 mod render;
 mod style;
 mod style_attributes;
@@ -47,24 +35,10 @@
 
 pub use config::*;
 pub use hooks::*;
-<<<<<<< HEAD
 pub use stretch2::geometry::{Point, Size};
 pub use stretch2::result::Layout;
 
-type Dom = RealDom<NodeState>;
-type Node = dioxus_native_core::real_dom::Node<NodeState>;
-
-#[derive(Debug, Clone, State, Default)]
-struct NodeState {
-    #[child_dep_state(layout, RefCell<Stretch>)]
-    layout: StretchLayout,
-    // depends on attributes, the C component of it's parent and a u8 context
-    #[parent_dep_state(style)]
-    style: StyleModifier,
-}
-=======
 pub(crate) use node::*;
->>>>>>> 5c523964
 
 #[derive(Clone)]
 pub struct TuiContext {
@@ -246,17 +220,13 @@
                 }
 
                 {
-<<<<<<< HEAD
                     let evts = {
                         let mut rdom = rdom.borrow_mut();
                         handler.get_events(&stretch.borrow(), &mut rdom)
                     };
-=======
-                    let evts = handler.get_events(&stretch.borrow(), &mut rdom);
                     {
                         updated |= handler.state().focus_state.clean();
                     }
->>>>>>> 5c523964
                     for e in evts {
                         vdom.handle_message(SchedulerMsg::Event(e));
                     }
