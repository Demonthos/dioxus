[package]
name = "rink"
version = "0.2.2"
authors = ["Jonathan Kelley, @dementhos"]
edition = "2021"
description = "TUI-based renderer for Dioxus"
repository = "https://github.com/DioxusLabs/dioxus/"
homepage = "https://dioxuslabs.com"
documentation = "https://dioxuslabs.com"
keywords = ["dom", "ui", "gui", "react", "terminal"]
license = "MIT/Apache-2.0"

# See more keys and their definitions at https://doc.rust-lang.org/cargo/reference/manifest.html

[dependencies]
dioxus-html = { workspace = true }
<<<<<<< HEAD
dioxus-native-core = { workspace = true }
=======
dioxus-native-core = { workspace = true, features = ["layout-attributes"] }
>>>>>>> 7823d5ce
dioxus-native-core-macro = { workspace = true }

tui = "0.17.0"
crossterm = "0.26.1"
anyhow = "1.0.42"
tokio = { workspace = true, features = ["full"] }
futures = "0.3.19"
taffy = "0.3.12"
smallvec = "1.6"
rustc-hash = { workspace = true }
anymap = "1.0.0-beta.2"
futures-channel = { workspace = true }
shipyard = { version = "0.6.2", features = ["proc", "std"], default-features = false }
once_cell = "1.17.1"

[dev-dependencies]
tokio = { version = "1" }
criterion = "0.3.5"

[features]
default = []
parallel = ["shipyard/parallel"]<|MERGE_RESOLUTION|>--- conflicted
+++ resolved
@@ -14,11 +14,7 @@
 
 [dependencies]
 dioxus-html = { workspace = true }
-<<<<<<< HEAD
-dioxus-native-core = { workspace = true }
-=======
 dioxus-native-core = { workspace = true, features = ["layout-attributes"] }
->>>>>>> 7823d5ce
 dioxus-native-core-macro = { workspace = true }
 
 tui = "0.17.0"
