#![allow(non_snake_case)]
//! Configeration for how to serve a Dioxus application

#[cfg(feature = "router")]
use crate::router::*;
use std::fs::File;
use std::io::Read;
use std::path::PathBuf;

use dioxus_lib::prelude::*;

/// A ServeConfig is used to configure how to serve a Dioxus application. It contains information about how to serve static assets, and what content to render with [`dioxus-ssr`].
#[derive(Clone)]
pub struct ServeConfigBuilder {
    pub(crate) root_id: Option<&'static str>,
    pub(crate) index_path: Option<PathBuf>,
    pub(crate) assets_path: Option<PathBuf>,
    pub(crate) incremental:
        Option<std::sync::Arc<dioxus_ssr::incremental::IncrementalRendererConfig>>,
}

/// A template for incremental rendering that does nothing.
#[derive(Default, Clone)]
pub struct EmptyIncrementalRenderTemplate;

impl dioxus_ssr::incremental::WrapBody for EmptyIncrementalRenderTemplate {
    fn render_after_body<R: std::io::Write>(
        &self,
        _: &mut R,
    ) -> Result<(), dioxus_ssr::incremental::IncrementalRendererError> {
        Ok(())
    }

    fn render_before_body<R: std::io::Write>(
        &self,
        _: &mut R,
    ) -> Result<(), dioxus_ssr::incremental::IncrementalRendererError> {
        Ok(())
    }
}

impl ServeConfigBuilder {
    /// Create a new ServeConfigBuilder with the root component and props to render on the server.
    pub fn new() -> Self {
        Self {
            root_id: None,
            index_path: None,
            assets_path: None,
            incremental: None,
        }
    }

    /// Enable incremental static generation
    pub fn incremental(mut self, cfg: dioxus_ssr::incremental::IncrementalRendererConfig) -> Self {
        self.incremental = Some(std::sync::Arc::new(cfg));
        self
    }

    /// Set the path of the index.html file to be served. (defaults to {assets_path}/index.html)
    pub fn index_path(mut self, index_path: PathBuf) -> Self {
        self.index_path = Some(index_path);
        self
    }

    /// Set the id of the root element in the index.html file to place the prerendered content into. (defaults to main)
    pub fn root_id(mut self, root_id: &'static str) -> Self {
        self.root_id = Some(root_id);
        self
    }

    /// Set the path of the assets folder generated by the Dioxus CLI. (defaults to dist)
    pub fn assets_path(mut self, assets_path: PathBuf) -> Self {
        self.assets_path = Some(assets_path);
        self
    }

    /// Build the ServeConfig
    pub fn build(self) -> ServeConfig {
<<<<<<< HEAD
        let assets_path = self.assets_path.unwrap_or("dist");
=======
        let assets_path = self.assets_path.unwrap_or(
            dioxus_cli_config::CURRENT_CONFIG
                .as_ref()
                .map(|c| c.dioxus_config.application.out_dir.clone())
                .unwrap_or("dist".into()),
        );
>>>>>>> 53343bfd

        let index_path = self
            .index_path
            .map(PathBuf::from)
            .unwrap_or_else(|| assets_path.join("index.html"));

        let root_id = self.root_id.unwrap_or("main");

        let index = load_index_html(index_path, root_id);

        ServeConfig {
            index,
            assets_path,
            incremental: self.incremental,
        }
    }
}

fn load_index_html(path: PathBuf, root_id: &'static str) -> IndexHtml {
    let mut file = File::open(path).expect("Failed to find index.html. Make sure the index_path is set correctly and the WASM application has been built.");

    let mut contents = String::new();
    file.read_to_string(&mut contents)
        .expect("Failed to read index.html");

    let (pre_main, post_main) = contents.split_once(&format!("id=\"{root_id}\"")).unwrap_or_else(|| panic!("Failed to find id=\"{root_id}\" in index.html. The id is used to inject the application into the page."));

    let post_main = post_main.split_once('>').unwrap_or_else(|| {
        panic!("Failed to find closing > after id=\"{root_id}\" in index.html.")
    });

    let (pre_main, post_main) = (
        pre_main.to_string() + &format!("id=\"{root_id}\"") + post_main.0 + ">",
        post_main.1.to_string(),
    );

    IndexHtml {
        pre_main,
        post_main,
    }
}

#[derive(Clone)]
pub(crate) struct IndexHtml {
    pub(crate) pre_main: String,
    pub(crate) post_main: String,
}

/// Used to configure how to serve a Dioxus application. It contains information about how to serve static assets, and what content to render with [`dioxus-ssr`].
/// See [`ServeConfigBuilder`] to create a ServeConfig
#[derive(Clone)]
pub struct ServeConfig {
    pub(crate) index: IndexHtml,
    pub(crate) assets_path: PathBuf,
    pub(crate) incremental:
        Option<std::sync::Arc<dioxus_ssr::incremental::IncrementalRendererConfig>>,
}

impl ServeConfig {
    /// Create a new builder for a ServeConfig
    pub fn builder() -> ServeConfigBuilder {
        ServeConfigBuilder::new()
    }
}

impl From<ServeConfigBuilder> for ServeConfig {
    fn from(builder: ServeConfigBuilder) -> Self {
        builder.build()
    }
}<|MERGE_RESOLUTION|>--- conflicted
+++ resolved
@@ -76,16 +76,12 @@
 
     /// Build the ServeConfig
     pub fn build(self) -> ServeConfig {
-<<<<<<< HEAD
-        let assets_path = self.assets_path.unwrap_or("dist");
-=======
         let assets_path = self.assets_path.unwrap_or(
             dioxus_cli_config::CURRENT_CONFIG
                 .as_ref()
                 .map(|c| c.dioxus_config.application.out_dir.clone())
                 .unwrap_or("dist".into()),
         );
->>>>>>> 53343bfd
 
         let index_path = self
             .index_path
