--- conflicted
+++ resolved
@@ -7,11 +7,7 @@
 license = "MIT OR Apache-2.0"
 repository = "https://github.com/DioxusLabs/dioxus/"
 homepage = "https://dioxuslabs.com"
-<<<<<<< HEAD
-keywords = ["ui", "gui", "react", "ssr", "fullstack"]
-=======
 keywords = ["ui", "gui", "react", "server", "fullstack"]
->>>>>>> 53343bfd
 resolver = "2"
 
 [dependencies]
@@ -67,35 +63,21 @@
 tower = { version = "0.4.13", features = ["util"], optional = true }
 tower-layer = { version = "0.3.2", optional = true }
 web-sys = { version = "0.3.61", optional = true, features = ["Window", "Document", "Element", "HtmlDocument", "Storage", "console"] }
-<<<<<<< HEAD
-=======
 
 dioxus-cli-config = { workspace = true, optional = true }
->>>>>>> 53343bfd
 
 [target.'cfg(not(target_arch = "wasm32"))'.dependencies]
 dioxus-hot-reload = { workspace = true }
 
-<<<<<<< HEAD
-
-=======
->>>>>>> 53343bfd
 [features]
 default = ["hot-reload"]
 hot-reload = ["serde_json", "futures-util"]
 web = ["dioxus-web", "web-sys"]
 desktop = ["dioxus-desktop"]
 mobile = ["dioxus-mobile"]
-<<<<<<< HEAD
-warp = ["dep:warp", "ssr"]
-axum = ["dep:axum", "tower-http", "ssr"]
-salvo = ["dep:salvo", "ssr", "http-body-util"]
-ssr = ["server_fn/ssr", "dioxus_server_macro/ssr", "tokio", "tokio-util", "tokio-stream", "dioxus-ssr", "dioxus-ssr/incremental", "tower", "hyper", "http", "tower-layer", "anymap", "tracing-futures", "pin-project", "thiserror"]
-=======
 warp = ["dep:warp", "server"]
 axum = ["dep:axum", "tower-http", "server"]
 salvo = ["dep:salvo", "server", "http-body-util"]
 server = ["server_fn/ssr", "dioxus_server_macro/server", "tokio", "tokio-util", "tokio-stream", "dioxus-ssr", "dioxus-ssr/incremental", "tower", "hyper", "http", "tower-layer", "anymap", "tracing-futures", "pin-project", "thiserror", "dioxus-cli-config"]
->>>>>>> 53343bfd
 default-tls = ["server_fn/default-tls"]
 rustls = ["server_fn/rustls"]