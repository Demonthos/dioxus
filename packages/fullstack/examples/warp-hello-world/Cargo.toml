[package]
name = "warp-hello-world"
version = "0.1.0"
edition = "2021"
publish = false

# See more keys and their definitions at https://doc.rust-lang.org/cargo/reference/manifest.html

[dependencies]
dioxus = { workspace = true, features = ["fullstack"] }
serde = "1.0.159"
tracing-wasm = "0.2.1"
tracing = { workspace = true }
tracing-subscriber = "0.3.17"
reqwest = "0.11.18"

[features]
default = []
<<<<<<< HEAD
ssr = ["dioxus/warp"]
=======
server = ["dioxus/warp"]
>>>>>>> 53343bfd
web = ["dioxus/web"]<|MERGE_RESOLUTION|>--- conflicted
+++ resolved
@@ -16,9 +16,5 @@
 
 [features]
 default = []
-<<<<<<< HEAD
-ssr = ["dioxus/warp"]
-=======
 server = ["dioxus/warp"]
->>>>>>> 53343bfd
 web = ["dioxus/web"]