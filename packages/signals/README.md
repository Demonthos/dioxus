# Dioxus Signals

Dioxus Signals is an ergonomic Copy runtime for data with local subscriptions.

## Copy Data

All signals implement Copy, even if the inner value does not implement copy. This makes it easy to move any data into futures or children.

```rust
use dioxus::prelude::*;
use dioxus_signals::*;

#[component]
fn App() -> Element {
    let signal = use_signal(|| "hello world".to_string());

    spawn(async move {
        // signal is Copy even though String is not copy
        print!("{signal}");
    });

    rsx! {
        "{signal}"
    }
}
```

## Local Subscriptions

Signals will only subscribe to components when you read from the signal in that component. It will never subscribe to a component when reading data in a future or event handler.

```rust
use dioxus::prelude::*;
use dioxus_signals::*;

#[component]
fn App() -> Element {
    // Because signal is never read in this component, this component will not rerun when the signal changes
    let signal = use_signal(|| 0);

    rsx! {
        button {
            onclick: move |_| {
                *signal.write() += 1;
            },
            "Increase"
        }
        for id in 0..10 {
            Child {
                signal: signal,
            }
        }
    }
}

#[derive(Props, Clone, PartialEq)]
struct ChildProps {
    signal: Signal<usize>,
}

#[component]
fn Child(cx: Scope<ChildProps>) -> Element {
    // This component does read from the signal, so when the signal changes it will rerun
    rsx! {
        "{cx.props.signal}"
    }
}
```

Because subscriptions happen when you read from (not create) the data, you can provide signals through the normal context API:

```rust
use dioxus::prelude::*;
use dioxus_signals::*;

#[component]
fn App() -> Element {
    // Because signal is never read in this component, this component will not rerun when the signal changes
    use_context_provider(|| Signal::new(0));

    rsx! {
        Child {}
    }
}

#[component]
fn Child() -> Element {
    let signal: Signal<i32> = *use_context(cx).unwrap();
    // This component does read from the signal, so when the signal changes it will rerun
    rsx! {
        "{signal}"
    }
}
```

## Computed Data

In addition to local subscriptions in components, `dioxus-signals` provides a way to derive data with local subscriptions.

The use_selector hook will only rerun when any signals inside the hook change:

```rust
use dioxus::prelude::*;
use dioxus_signals::*;

#[component]
<<<<<<< HEAD
fn App() -> Element {
    let signal = use_signal(|| 0);
    let doubled = use_selector(|| signal * 2);
=======
fn App(cx: Scope) -> Element {
    let signal = use_signal(cx, || 0);
    let doubled = use_selector(cx, move || signal * 2);
>>>>>>> e1e29d14

    rsx! {
        button {
            onclick: move |_| *signal.write() += 1,
            "Increase"
        }
        Child {
            signal: doubled
        }
    }
}

#[component]
fn Child(signal: ReadOnlySignal<usize>) -> Element {
    rsx! {
        "{signal}"
    }
}
```<|MERGE_RESOLUTION|>--- conflicted
+++ resolved
@@ -104,15 +104,9 @@
 use dioxus_signals::*;
 
 #[component]
-<<<<<<< HEAD
 fn App() -> Element {
     let signal = use_signal(|| 0);
     let doubled = use_selector(|| signal * 2);
-=======
-fn App(cx: Scope) -> Element {
-    let signal = use_signal(cx, || 0);
-    let doubled = use_selector(cx, move || signal * 2);
->>>>>>> e1e29d14
 
     rsx! {
         button {
