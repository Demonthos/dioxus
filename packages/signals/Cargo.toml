[package]
name = "dioxus-signals"
authors = ["Jonathan Kelley"]
version = "0.4.3"
edition = "2021"
description = "Signals for Dioxus"
license = "MIT OR Apache-2.0"
repository = "https://github.com/DioxusLabs/dioxus/"
homepage = "https://dioxuslabs.com"
keywords = ["dom", "ui", "gui", "react", "wasm"]
rust-version = "1.60.0"

# See more keys and their definitions at https://doc.rust-lang.org/cargo/reference/manifest.html

[dependencies]
dioxus-core = { workspace = true }
generational-box = { workspace = true }
tracing = { workspace = true }
serde = { version = "1", features = ["derive"], optional = true }
parking_lot = "0.12.1"
once_cell = "1.18.0"
rustc-hash = { workspace = true }
futures-channel = { workspace = true }
futures-util = { workspace = true }
<<<<<<< HEAD

[dev-dependencies]
dioxus = { workspace = true }
# dioxus-desktop = { workspace = true }
=======
flume = { version = "0.11.0", default-features = false, features = ["async"] }

[dev-dependencies]
dioxus = { workspace = true }
>>>>>>> 53343bfd
tokio = { version = "1", features = ["full"] }
tracing-subscriber = "0.3.17"
simple_logger = "4.2.0"

[features]
default = []
serialize = ["serde"]<|MERGE_RESOLUTION|>--- conflicted
+++ resolved
@@ -22,17 +22,10 @@
 rustc-hash = { workspace = true }
 futures-channel = { workspace = true }
 futures-util = { workspace = true }
-<<<<<<< HEAD
-
-[dev-dependencies]
-dioxus = { workspace = true }
-# dioxus-desktop = { workspace = true }
-=======
 flume = { version = "0.11.0", default-features = false, features = ["async"] }
 
 [dev-dependencies]
 dioxus = { workspace = true }
->>>>>>> 53343bfd
 tokio = { version = "1", features = ["full"] }
 tracing-subscriber = "0.3.17"
 simple_logger = "4.2.0"
