<<<<<<< HEAD
use std::{
    any::Any,
    cell::RefCell,
    sync::{Arc, RwLock},
};

use dioxus_core::{ScopeId, ScopeState};
use slab::Slab;
=======
use std::mem::MaybeUninit;
use std::ops::Deref;
use std::rc::Rc;

use dioxus_core::prelude::*;
use dioxus_core::ScopeId;
>>>>>>> ca83d6bc

use generational_box::{
    BorrowError, BorrowMutError, GenerationalBox, GenerationalRef, GenerationalRefMut, Owner, Store,
};

use crate::Effect;

fn current_store() -> Store {
    match consume_context() {
        Some(rt) => rt,
        None => {
            let store = Store::default();
            provide_root_context(store).expect("in a virtual dom")
        }
    }
}

<<<<<<< HEAD
/// Provide the runtime for signals
///
/// This will reuse dead runtimes
pub fn claim_rt(scope: &ScopeState) -> &'static SignalRt {
    RUNTIMES.with(|runtimes| {
        if let Some(rt) = runtimes.borrow_mut().pop() {
            return rt;
=======
fn current_owner() -> Rc<Owner> {
    match Effect::current() {
        // If we are inside of an effect, we should use the owner of the effect as the owner of the value.
        Some(effect) => {
            let scope_id = effect.source;
            owner_in_scope(scope_id)
>>>>>>> ca83d6bc
        }
        // Otherwise either get an owner from the current scope or create a new one.
        None => match has_context() {
            Some(rt) => rt,
            None => {
                let owner = Rc::new(current_store().owner());
                provide_context(owner).expect("in a virtual dom")
            }
        },
    }
}

<<<<<<< HEAD
        Box::leak(Box::new(SignalRt {
            signals: RefCell::new(Slab::new()),
            update_any: scope.schedule_update_any(),
            scope_stack: scope.scope_stack(),
        }))
    })
=======
fn owner_in_scope(scope: ScopeId) -> Rc<Owner> {
    match consume_context_from_scope(scope) {
        Some(rt) => rt,
        None => {
            let owner = Rc::new(current_store().owner());
            provide_context_to_scope(scope, owner).expect("in a virtual dom")
        }
    }
>>>>>>> ca83d6bc
}

/// CopyValue is a wrapper around a value to make the value mutable and Copy.
///
/// It is internally backed by [`generational_box::GenerationalBox`].
pub struct CopyValue<T: 'static> {
    pub(crate) value: GenerationalBox<T>,
    origin_scope: ScopeId,
}

<<<<<<< HEAD
pub struct SignalRt {
    pub(crate) signals: RefCell<Slab<Inner>>,
    pub(crate) update_any: Arc<dyn Fn(ScopeId)>,
    pub(crate) scope_stack: Arc<RwLock<Vec<ScopeId>>>,
=======
#[cfg(feature = "serde")]
impl<T: 'static> serde::Serialize for CopyValue<T>
where
    T: serde::Serialize,
{
    fn serialize<S: serde::Serializer>(&self, serializer: S) -> Result<S::Ok, S::Error> {
        self.value.read().serialize(serializer)
    }
>>>>>>> ca83d6bc
}

#[cfg(feature = "serde")]
impl<'de, T: 'static> serde::Deserialize<'de> for CopyValue<T>
where
    T: serde::Deserialize<'de>,
{
    fn deserialize<D: serde::Deserializer<'de>>(deserializer: D) -> Result<Self, D::Error> {
        let value = T::deserialize(deserializer)?;

        Ok(Self::new(value))
    }
}

impl<T: 'static> CopyValue<T> {
    /// Create a new CopyValue. The value will be stored in the current component.
    ///
    /// Once the component this value is created in is dropped, the value will be dropped.
    #[track_caller]
    pub fn new(value: T) -> Self {
        let owner = current_owner();

        Self {
            value: owner.insert(value),
            origin_scope: current_scope_id().expect("in a virtual dom"),
        }
    }

<<<<<<< HEAD
    pub fn get<T: Clone + 'static>(&self, id: usize) -> T {
        self.read::<T>(id).clone()
=======
    pub(crate) fn new_with_caller(
        value: T,
        #[cfg(debug_assertions)] caller: &'static std::panic::Location<'static>,
    ) -> Self {
        let owner = current_owner();

        Self {
            value: owner.insert_with_caller(
                value,
                #[cfg(debug_assertions)]
                caller,
            ),
            origin_scope: current_scope_id().expect("in a virtual dom"),
        }
>>>>>>> ca83d6bc
    }

    /// Create a new CopyValue. The value will be stored in the given scope. When the specified scope is dropped, the value will be dropped.
    pub fn new_in_scope(value: T, scope: ScopeId) -> Self {
        let owner = owner_in_scope(scope);

        Self {
            value: owner.insert(value),
            origin_scope: scope,
        }
    }

    pub(crate) fn invalid() -> Self {
        let owner = current_owner();

        Self {
            value: owner.invalid(),
            origin_scope: current_scope_id().expect("in a virtual dom"),
        }
    }

<<<<<<< HEAD
    pub fn with<T: 'static, O>(&self, id: usize, f: impl FnOnce(&T) -> O) -> O {
        let inner = self.read::<T>(id);
        f(&*inner)
    }

    fn subscribe_to_current_scope(&self, id: usize) {
        let current_scope = {
            let stack = self.scope_stack.read().unwrap();
            stack.last().cloned()
        };
        if let Some(current_scope) = current_scope {
            self.subscribe(id, current_scope);
        }
    }

    pub(crate) fn read<T: 'static>(&self, id: usize) -> std::cell::Ref<T> {
        self.subscribe_to_current_scope(id);
        let signals = self.signals.borrow();
        std::cell::Ref::map(signals, |signals| {
            signals[id].value.downcast_ref::<T>().unwrap()
        })
=======
    /// Get the scope this value was created in.
    pub fn origin_scope(&self) -> ScopeId {
        self.origin_scope
    }

    /// Try to read the value. If the value has been dropped, this will return None.
    #[track_caller]
    pub fn try_read(&self) -> Result<GenerationalRef<T>, BorrowError> {
        self.value.try_read()
>>>>>>> ca83d6bc
    }

    /// Read the value. If the value has been dropped, this will panic.
    #[track_caller]
    pub fn read(&self) -> GenerationalRef<T> {
        self.value.read()
    }

    /// Try to write the value. If the value has been dropped, this will return None.
    #[track_caller]
    pub fn try_write(&self) -> Result<GenerationalRefMut<T>, BorrowMutError> {
        self.value.try_write()
    }

    /// Write the value. If the value has been dropped, this will panic.
    #[track_caller]
    pub fn write(&self) -> GenerationalRefMut<T> {
        self.value.write()
    }

    /// Set the value. If the value has been dropped, this will panic.
    pub fn set(&mut self, value: T) {
        *self.write() = value;
    }

    /// Run a function with a reference to the value. If the value has been dropped, this will panic.
    pub fn with<O>(&self, f: impl FnOnce(&T) -> O) -> O {
        let write = self.read();
        f(&*write)
    }

    /// Run a function with a mutable reference to the value. If the value has been dropped, this will panic.
    pub fn with_mut<O>(&self, f: impl FnOnce(&mut T) -> O) -> O {
        let mut write = self.write();
        f(&mut *write)
    }
}

impl<T: Clone + 'static> CopyValue<T> {
    /// Get the value. If the value has been dropped, this will panic.
    pub fn value(&self) -> T {
        self.read().clone()
    }
}

impl<T: 'static> PartialEq for CopyValue<T> {
    fn eq(&self, other: &Self) -> bool {
        self.value.ptr_eq(&other.value)
    }
}

impl<T> Deref for CopyValue<T> {
    type Target = dyn Fn() -> GenerationalRef<T>;

    fn deref(&self) -> &Self::Target {
        // https://github.com/dtolnay/case-studies/tree/master/callable-types

        // First we create a closure that captures something with the Same in memory layout as Self (MaybeUninit<Self>).
        let uninit_callable = MaybeUninit::<Self>::uninit();
        // Then move that value into the closure. We assume that the closure now has a in memory layout of Self.
        let uninit_closure = move || Self::read(unsafe { &*uninit_callable.as_ptr() });

        // Check that the size of the closure is the same as the size of Self in case the compiler changed the layout of the closure.
        let size_of_closure = std::mem::size_of_val(&uninit_closure);
        assert_eq!(size_of_closure, std::mem::size_of::<Self>());

        // Then cast the lifetime of the closure to the lifetime of &self.
        fn cast_lifetime<'a, T>(_a: &T, b: &'a T) -> &'a T {
            b
        }
        let reference_to_closure = cast_lifetime(
            {
                // The real closure that we will never use.
                &uninit_closure
            },
            // We transmute self into a reference to the closure. This is safe because we know that the closure has the same memory layout as Self so &Closure == &Self.
            unsafe { std::mem::transmute(self) },
        );

        // Cast the closure to a trait object.
        reference_to_closure as &Self::Target
    }
}<|MERGE_RESOLUTION|>--- conflicted
+++ resolved
@@ -1,20 +1,9 @@
-<<<<<<< HEAD
-use std::{
-    any::Any,
-    cell::RefCell,
-    sync::{Arc, RwLock},
-};
-
-use dioxus_core::{ScopeId, ScopeState};
-use slab::Slab;
-=======
 use std::mem::MaybeUninit;
 use std::ops::Deref;
 use std::rc::Rc;
 
 use dioxus_core::prelude::*;
 use dioxus_core::ScopeId;
->>>>>>> ca83d6bc
 
 use generational_box::{
     BorrowError, BorrowMutError, GenerationalBox, GenerationalRef, GenerationalRefMut, Owner, Store,
@@ -32,22 +21,12 @@
     }
 }
 
-<<<<<<< HEAD
-/// Provide the runtime for signals
-///
-/// This will reuse dead runtimes
-pub fn claim_rt(scope: &ScopeState) -> &'static SignalRt {
-    RUNTIMES.with(|runtimes| {
-        if let Some(rt) = runtimes.borrow_mut().pop() {
-            return rt;
-=======
 fn current_owner() -> Rc<Owner> {
     match Effect::current() {
         // If we are inside of an effect, we should use the owner of the effect as the owner of the value.
         Some(effect) => {
             let scope_id = effect.source;
             owner_in_scope(scope_id)
->>>>>>> ca83d6bc
         }
         // Otherwise either get an owner from the current scope or create a new one.
         None => match has_context() {
@@ -60,14 +39,6 @@
     }
 }
 
-<<<<<<< HEAD
-        Box::leak(Box::new(SignalRt {
-            signals: RefCell::new(Slab::new()),
-            update_any: scope.schedule_update_any(),
-            scope_stack: scope.scope_stack(),
-        }))
-    })
-=======
 fn owner_in_scope(scope: ScopeId) -> Rc<Owner> {
     match consume_context_from_scope(scope) {
         Some(rt) => rt,
@@ -76,7 +47,6 @@
             provide_context_to_scope(scope, owner).expect("in a virtual dom")
         }
     }
->>>>>>> ca83d6bc
 }
 
 /// CopyValue is a wrapper around a value to make the value mutable and Copy.
@@ -87,12 +57,6 @@
     origin_scope: ScopeId,
 }
 
-<<<<<<< HEAD
-pub struct SignalRt {
-    pub(crate) signals: RefCell<Slab<Inner>>,
-    pub(crate) update_any: Arc<dyn Fn(ScopeId)>,
-    pub(crate) scope_stack: Arc<RwLock<Vec<ScopeId>>>,
-=======
 #[cfg(feature = "serde")]
 impl<T: 'static> serde::Serialize for CopyValue<T>
 where
@@ -101,7 +65,6 @@
     fn serialize<S: serde::Serializer>(&self, serializer: S) -> Result<S::Ok, S::Error> {
         self.value.read().serialize(serializer)
     }
->>>>>>> ca83d6bc
 }
 
 #[cfg(feature = "serde")]
@@ -130,10 +93,6 @@
         }
     }
 
-<<<<<<< HEAD
-    pub fn get<T: Clone + 'static>(&self, id: usize) -> T {
-        self.read::<T>(id).clone()
-=======
     pub(crate) fn new_with_caller(
         value: T,
         #[cfg(debug_assertions)] caller: &'static std::panic::Location<'static>,
@@ -148,7 +107,6 @@
             ),
             origin_scope: current_scope_id().expect("in a virtual dom"),
         }
->>>>>>> ca83d6bc
     }
 
     /// Create a new CopyValue. The value will be stored in the given scope. When the specified scope is dropped, the value will be dropped.
@@ -170,29 +128,6 @@
         }
     }
 
-<<<<<<< HEAD
-    pub fn with<T: 'static, O>(&self, id: usize, f: impl FnOnce(&T) -> O) -> O {
-        let inner = self.read::<T>(id);
-        f(&*inner)
-    }
-
-    fn subscribe_to_current_scope(&self, id: usize) {
-        let current_scope = {
-            let stack = self.scope_stack.read().unwrap();
-            stack.last().cloned()
-        };
-        if let Some(current_scope) = current_scope {
-            self.subscribe(id, current_scope);
-        }
-    }
-
-    pub(crate) fn read<T: 'static>(&self, id: usize) -> std::cell::Ref<T> {
-        self.subscribe_to_current_scope(id);
-        let signals = self.signals.borrow();
-        std::cell::Ref::map(signals, |signals| {
-            signals[id].value.downcast_ref::<T>().unwrap()
-        })
-=======
     /// Get the scope this value was created in.
     pub fn origin_scope(&self) -> ScopeId {
         self.origin_scope
@@ -202,7 +137,6 @@
     #[track_caller]
     pub fn try_read(&self) -> Result<GenerationalRef<T>, BorrowError> {
         self.value.try_read()
->>>>>>> ca83d6bc
     }
 
     /// Read the value. If the value has been dropped, this will panic.
