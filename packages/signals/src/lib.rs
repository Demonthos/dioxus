#![doc = include_str!("../README.md")]
#![doc(html_logo_url = "https://avatars.githubusercontent.com/u/79236386")]
#![doc(html_favicon_url = "https://avatars.githubusercontent.com/u/79236386")]
#![warn(missing_docs)]

mod rt;
pub use rt::*;
<<<<<<< HEAD

pub fn use_init_signal_rt(cx: &ScopeState) {
    cx.use_hook(|| {
        let rt = crate::rt::claim_rt(cx);
        cx.provide_context(rt);
    });
}

pub fn use_signal<T: 'static>(cx: &ScopeState, f: impl FnOnce() -> T) -> Signal<T> {
    cx.use_hook(|| {
        let rt: &'static SignalRt = cx.consume_context().unwrap();
        let id = rt.init(f());

        struct SignalHook<T> {
            signal: Signal<T>,
        }

        impl<T> Drop for SignalHook<T> {
            fn drop(&mut self) {
                self.signal.rt.remove(self.signal.id);
            }
        }

        SignalHook {
            signal: Signal {
                id,
                rt,
                t: PhantomData,
            },
        }
    })
    .signal
}

pub struct Signal<T> {
    id: usize,
    rt: &'static SignalRt,
    t: PhantomData<T>,
}

impl<T: 'static> Signal<T> {
    pub fn read(&self) -> Ref<T> {
        self.rt.read(self.id)
    }

    fn write(&self) -> RefMut<T> {
        self.rt.write(self.id)
    }

    pub fn set(&mut self, value: T) {
        self.rt.set(self.id, value);
    }

    pub fn with<O>(&self, f: impl FnOnce(&T) -> O) -> O {
        let write = self.read();
        f(&*write)
    }

    pub fn update<O>(&self, f: impl FnOnce(&mut T) -> O) -> O {
        let mut write = self.write();
        f(&mut *write)
    }

    pub fn modify(&self, f: impl Fn(&mut T)) {
        let mut write = self.write();
        f(&mut *write)
    }
}

impl<T: Clone + 'static> Signal<T> {
    pub fn get(&self) -> T {
        self.rt.get(self.id)
    }
}

impl<T: Clone + 'static> std::ops::Deref for Signal<T> {
    type Target = dyn Fn() -> T;

    fn deref(&self) -> &Self::Target {
        self.rt.getter(self.id)
    }
}

impl<T> std::clone::Clone for Signal<T> {
    fn clone(&self) -> Self {
        Self {
            t: PhantomData,
            id: self.id,
            rt: self.rt,
        }
    }
}

impl<T> Copy for Signal<T> {}

impl<T: Display + 'static> Display for Signal<T> {
    fn fmt(&self, f: &mut std::fmt::Formatter<'_>) -> std::fmt::Result {
        self.rt.with::<T, _>(self.id, |v| T::fmt(v, f))
    }
}

impl<T: Add<Output = T> + Copy + 'static> std::ops::AddAssign<T> for Signal<T> {
    fn add_assign(&mut self, rhs: T) {
        self.set(self.get() + rhs);
    }
}

impl<T: Sub<Output = T> + Copy + 'static> std::ops::SubAssign<T> for Signal<T> {
    fn sub_assign(&mut self, rhs: T) {
        self.set(self.get() - rhs);
    }
}

impl<T: Mul<Output = T> + Copy + 'static> std::ops::MulAssign<T> for Signal<T> {
    fn mul_assign(&mut self, rhs: T) {
        self.set(self.get() * rhs);
    }
}

impl<T: Div<Output = T> + Copy + 'static> std::ops::DivAssign<T> for Signal<T> {
    fn div_assign(&mut self, rhs: T) {
        self.set(self.get() / rhs);
    }
}
=======
mod effect;
pub use effect::*;
mod impls;
mod selector;
pub use selector::*;
pub(crate) mod signal;
pub use signal::*;
mod dependency;
pub use dependency::*;
>>>>>>> ca83d6bc
<|MERGE_RESOLUTION|>--- conflicted
+++ resolved
@@ -5,132 +5,6 @@
 
 mod rt;
 pub use rt::*;
-<<<<<<< HEAD
-
-pub fn use_init_signal_rt(cx: &ScopeState) {
-    cx.use_hook(|| {
-        let rt = crate::rt::claim_rt(cx);
-        cx.provide_context(rt);
-    });
-}
-
-pub fn use_signal<T: 'static>(cx: &ScopeState, f: impl FnOnce() -> T) -> Signal<T> {
-    cx.use_hook(|| {
-        let rt: &'static SignalRt = cx.consume_context().unwrap();
-        let id = rt.init(f());
-
-        struct SignalHook<T> {
-            signal: Signal<T>,
-        }
-
-        impl<T> Drop for SignalHook<T> {
-            fn drop(&mut self) {
-                self.signal.rt.remove(self.signal.id);
-            }
-        }
-
-        SignalHook {
-            signal: Signal {
-                id,
-                rt,
-                t: PhantomData,
-            },
-        }
-    })
-    .signal
-}
-
-pub struct Signal<T> {
-    id: usize,
-    rt: &'static SignalRt,
-    t: PhantomData<T>,
-}
-
-impl<T: 'static> Signal<T> {
-    pub fn read(&self) -> Ref<T> {
-        self.rt.read(self.id)
-    }
-
-    fn write(&self) -> RefMut<T> {
-        self.rt.write(self.id)
-    }
-
-    pub fn set(&mut self, value: T) {
-        self.rt.set(self.id, value);
-    }
-
-    pub fn with<O>(&self, f: impl FnOnce(&T) -> O) -> O {
-        let write = self.read();
-        f(&*write)
-    }
-
-    pub fn update<O>(&self, f: impl FnOnce(&mut T) -> O) -> O {
-        let mut write = self.write();
-        f(&mut *write)
-    }
-
-    pub fn modify(&self, f: impl Fn(&mut T)) {
-        let mut write = self.write();
-        f(&mut *write)
-    }
-}
-
-impl<T: Clone + 'static> Signal<T> {
-    pub fn get(&self) -> T {
-        self.rt.get(self.id)
-    }
-}
-
-impl<T: Clone + 'static> std::ops::Deref for Signal<T> {
-    type Target = dyn Fn() -> T;
-
-    fn deref(&self) -> &Self::Target {
-        self.rt.getter(self.id)
-    }
-}
-
-impl<T> std::clone::Clone for Signal<T> {
-    fn clone(&self) -> Self {
-        Self {
-            t: PhantomData,
-            id: self.id,
-            rt: self.rt,
-        }
-    }
-}
-
-impl<T> Copy for Signal<T> {}
-
-impl<T: Display + 'static> Display for Signal<T> {
-    fn fmt(&self, f: &mut std::fmt::Formatter<'_>) -> std::fmt::Result {
-        self.rt.with::<T, _>(self.id, |v| T::fmt(v, f))
-    }
-}
-
-impl<T: Add<Output = T> + Copy + 'static> std::ops::AddAssign<T> for Signal<T> {
-    fn add_assign(&mut self, rhs: T) {
-        self.set(self.get() + rhs);
-    }
-}
-
-impl<T: Sub<Output = T> + Copy + 'static> std::ops::SubAssign<T> for Signal<T> {
-    fn sub_assign(&mut self, rhs: T) {
-        self.set(self.get() - rhs);
-    }
-}
-
-impl<T: Mul<Output = T> + Copy + 'static> std::ops::MulAssign<T> for Signal<T> {
-    fn mul_assign(&mut self, rhs: T) {
-        self.set(self.get() * rhs);
-    }
-}
-
-impl<T: Div<Output = T> + Copy + 'static> std::ops::DivAssign<T> for Signal<T> {
-    fn div_assign(&mut self, rhs: T) {
-        self.set(self.get() / rhs);
-    }
-}
-=======
 mod effect;
 pub use effect::*;
 mod impls;
@@ -139,5 +13,4 @@
 pub(crate) mod signal;
 pub use signal::*;
 mod dependency;
-pub use dependency::*;
->>>>>>> ca83d6bc
+pub use dependency::*;