--- conflicted
+++ resolved
@@ -20,10 +20,7 @@
 dioxus-interpreter-js = { workspace = true, features = ["binary-protocol"] }
 dioxus-hot-reload = { workspace = true, optional = true }
 dioxus-cli-config = { workspace = true }
-<<<<<<< HEAD
-=======
 generational-box = { workspace = true }
->>>>>>> 53343bfd
 
 serde = "1.0.136"
 serde_json = "1.0.79"
@@ -85,13 +82,6 @@
 [dev-dependencies]
 dioxus = { workspace = true, features = ["desktop"] }
 exitcode = "1.1.2"
-<<<<<<< HEAD
-
-[build-dependencies]
-# dioxus-interpreter-js = { workspace = true, features = ["binary-protocol"] }
-# minify-js = "0.5.6"
-=======
->>>>>>> 53343bfd
 
 # These tests need to be run on the main thread, so they cannot use rust's test harness.
 [[test]]
