--- conflicted
+++ resolved
@@ -18,12 +18,8 @@
 serde = "1.0.136"
 serde_json = "1.0.79"
 thiserror = { workspace = true }
-wry = { version = "0.28.0", default-features = false, features = ["protocol", "file-drop"] }
+wry = { version = "0.31.0", default-features = false, features = ["protocol", "file-drop"] }
 tracing = { workspace = true }
-<<<<<<< HEAD
-=======
-wry = { version = "0.31.0" }
->>>>>>> ea69811e
 futures-channel = { workspace = true }
 tokio = { workspace = true, features = [
     "sync",
