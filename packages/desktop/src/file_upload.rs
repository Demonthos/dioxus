--- conflicted
+++ resolved
@@ -14,43 +14,16 @@
     pub bubbles: bool,
 }
 
-<<<<<<< HEAD
-fn get_file_event_for_folder(request: &FileDiologRequest, dialog: rfd::FileDialog) -> Vec<PathBuf> {
+fn get_file_event_for_folder(request: &FileDialogRequest, dialog: rfd::FileDialog) -> Vec<PathBuf> {
     if request.multiple {
         dialog.pick_folders().into_iter().flatten().collect()
     } else {
         dialog.pick_folder().into_iter().collect()
     }
 }
-=======
-#[cfg(not(any(
-    target_os = "windows",
-    target_os = "macos",
-    target_os = "linux",
-    target_os = "dragonfly",
-    target_os = "freebsd",
-    target_os = "netbsd",
-    target_os = "openbsd"
-)))]
-pub(crate) fn get_file_event(_request: &FileDialogRequest) -> Vec<PathBuf> {
-    vec![]
-}
-
-#[cfg(any(
-    target_os = "windows",
-    target_os = "macos",
-    target_os = "linux",
-    target_os = "dragonfly",
-    target_os = "freebsd",
-    target_os = "netbsd",
-    target_os = "openbsd"
-))]
-pub(crate) fn get_file_event(request: &FileDialogRequest) -> Vec<PathBuf> {
-    let mut dialog = rfd::FileDialog::new();
->>>>>>> 37f9f381
 
 fn get_file_event_for_file(
-    request: &FileDiologRequest,
+    request: &FileDialogRequest,
     mut dialog: rfd::FileDialog,
 ) -> Vec<PathBuf> {
     let filters: Vec<_> = request
@@ -68,14 +41,38 @@
 
     dialog = dialog.add_filter("name", file_extensions.as_slice());
 
-    if request.multiple {
+    let files: Vec<_> = if request.multiple {
         dialog.pick_files().into_iter().flatten().collect()
     } else {
         dialog.pick_file().into_iter().collect()
-    }
+    };
+
+    files
 }
 
-pub(crate) fn get_file_event(request: &FileDiologRequest) -> Vec<PathBuf> {
+#[cfg(not(any(
+target_os = "windows",
+target_os = "macos",
+target_os = "linux",
+target_os = "dragonfly",
+target_os = "freebsd",
+target_os = "netbsd",
+target_os = "openbsd"
+)))]
+pub(crate) fn get_file_event(_request: &FileDialogRequest) -> Vec<PathBuf> {
+    vec![]
+}
+
+#[cfg(any(
+target_os = "windows",
+target_os = "macos",
+target_os = "linux",
+target_os = "dragonfly",
+target_os = "freebsd",
+target_os = "netbsd",
+target_os = "openbsd"
+))]
+pub(crate) fn get_file_event(request: &FileDialogRequest) -> Vec<PathBuf> {
     let dialog = rfd::FileDialog::new();
 
     if request.directory {
