use std::{cell::RefCell, rc::Rc};

use crate::DesktopContext;
<<<<<<< HEAD
use futures_util::StreamExt;
=======
use futures_util::{FutureExt, StreamExt};
use generational_box::Owner;
>>>>>>> 53343bfd
use serde::{de::DeserializeOwned, Deserialize};
use serde_json::Value;
use slab::Slab;
use thiserror::Error;

const DIOXUS_CODE: &str = r#"
let dioxus = {
    recv: function () {
        return new Promise((resolve, _reject) => {
            // Ever 50 ms check for new data
            let timeout = setTimeout(() => {
                let __msg = null;
                while (true) {
                    let __data = _message_queue.shift();
                    if (__data) {
                        __msg = __data;
                        break;
                    }
                }
                clearTimeout(timeout);
                resolve(__msg);
            }, 50);
        });
    },

    send: function (value) {
        window.ipc.postMessage(
            JSON.stringify({
                "method":"query",
                "params": {
                    "id": _request_id,
                    "data": value,
                    "returned_value": false
                }
            })
        );
    }
}"#;

/// Tracks what query ids are currently active

pub(crate) struct SharedSlab<T = ()> {
    pub slab: Rc<RefCell<Slab<T>>>,
}

impl<T> Clone for SharedSlab<T> {
    fn clone(&self) -> Self {
        Self {
            slab: self.slab.clone(),
        }
    }
}

impl<T> Default for SharedSlab<T> {
    fn default() -> Self {
        SharedSlab {
            slab: Rc::new(RefCell::new(Slab::new())),
        }
    }
}

<<<<<<< HEAD
struct QueryEntry {
    channel_sender: futures_channel::mpsc::UnboundedSender<Value>,
    return_sender: Option<futures_channel::oneshot::Sender<Value>>,
=======
pub(crate) struct QueryEntry {
    channel_sender: futures_channel::mpsc::UnboundedSender<Value>,
    return_sender: Option<futures_channel::oneshot::Sender<Value>>,
    pub owner: Option<Owner>,
>>>>>>> 53343bfd
}

const QUEUE_NAME: &str = "__msg_queues";

/// Handles sending and receiving arbitrary queries from the webview. Queries can be resolved non-sequentially, so we use ids to track them.
#[derive(Clone, Default)]
pub(crate) struct QueryEngine {
    pub active_requests: SharedSlab<QueryEntry>,
}

impl QueryEngine {
    /// Creates a new query and returns a handle to it. The query will be resolved when the webview returns a result with the same id.
    pub fn new_query<V: DeserializeOwned>(
        &self,
        script: &str,
        context: DesktopContext,
    ) -> Query<V> {
        let (tx, rx) = futures_channel::mpsc::unbounded();
        let (return_tx, return_rx) = futures_channel::oneshot::channel();
        let request_id = self.active_requests.slab.borrow_mut().insert(QueryEntry {
            channel_sender: tx,
            return_sender: Some(return_tx),
            owner: None,
        });

        // start the query
        // We embed the return of the eval in a function so we can send it back to the main thread
        if let Err(err) = context.webview.evaluate_script(&format!(
            r#"(function(){{
                (async (resolve, _reject) => {{
                    {DIOXUS_CODE}
                    if (!window.{QUEUE_NAME}) {{
                        window.{QUEUE_NAME} = [];
                    }}

                    let _request_id = {request_id};

                    if (!window.{QUEUE_NAME}[{request_id}]) {{
                        window.{QUEUE_NAME}[{request_id}] = [];
                    }}
                    let _message_queue = window.{QUEUE_NAME}[{request_id}];

                    {script}
                }})().then((result)=>{{
                    let returned_value = {{
                        "method":"query",
                        "params": {{
                            "id": {request_id},
                            "data": result,
                            "returned_value": true
                        }}
                    }};
                    window.ipc.postMessage(
                        JSON.stringify(returned_value)
                    );
                }})
            }})();"#
        )) {
            tracing::warn!("Query error: {err}");
        }

        Query {
            slab: self.active_requests.clone(),
            id: request_id,
            receiver: rx,
            return_receiver: Some(return_rx),
            desktop: context,
            phantom: std::marker::PhantomData,
        }
    }

    /// Send a query channel message to the correct query
    pub fn send(&self, data: QueryResult) {
        let QueryResult {
            id,
            data,
            returned_value,
        } = data;
        let mut slab = self.active_requests.slab.borrow_mut();
        if let Some(entry) = slab.get_mut(id) {
            if returned_value {
                if let Some(sender) = entry.return_sender.take() {
                    let _ = sender.send(data);
                }
            } else {
                let _ = entry.channel_sender.unbounded_send(data);
            }
        }
    }
}

pub(crate) struct Query<V: DeserializeOwned> {
    desktop: DesktopContext,
    slab: SharedSlab<QueryEntry>,
    receiver: futures_channel::mpsc::UnboundedReceiver<Value>,
    return_receiver: Option<futures_channel::oneshot::Receiver<Value>>,
<<<<<<< HEAD
    id: usize,
=======
    pub id: usize,
>>>>>>> 53343bfd
    phantom: std::marker::PhantomData<V>,
}

impl<V: DeserializeOwned> Query<V> {
    /// Resolve the query
    pub async fn resolve(mut self) -> Result<V, QueryError> {
        let result = self.result().await?;
        V::deserialize(result).map_err(QueryError::Deserialize)
    }

    /// Send a message to the query
    pub fn send<S: ToString>(&self, message: S) -> Result<(), QueryError> {
        let queue_id = self.id;

        let data = message.to_string();
        let script = format!(
            r#"
            if (!window.{QUEUE_NAME}) {{
                window.{QUEUE_NAME} = [];
            }}

            if (!window.{QUEUE_NAME}[{queue_id}]) {{
                window.{QUEUE_NAME}[{queue_id}] = [];
            }}
            window.{QUEUE_NAME}[{queue_id}].push({data});
            "#
        );

        self.desktop
            .webview
            .evaluate_script(&script)
            .map_err(|e| QueryError::Send(e.to_string()))?;

        Ok(())
    }

<<<<<<< HEAD
    /// Receive a message from the query
    pub async fn recv(&mut self) -> Result<Value, QueryError> {
        self.receiver.next().await.ok_or(QueryError::Recv)
=======
    /// Poll the query for a message
    pub fn poll_recv(
        &mut self,
        cx: &mut std::task::Context<'_>,
    ) -> std::task::Poll<Result<Value, QueryError>> {
        self.receiver
            .poll_next_unpin(cx)
            .map(|result| result.ok_or(QueryError::Recv))
>>>>>>> 53343bfd
    }

    /// Receive the result of the query
    pub async fn result(&mut self) -> Result<Value, QueryError> {
        match self.return_receiver.take() {
            Some(receiver) => receiver.await.map_err(|_| QueryError::Recv),
            None => Err(QueryError::Finished),
        }
    }

    /// Poll the query for a result
    pub fn poll_result(
        &mut self,
        cx: &mut std::task::Context<'_>,
    ) -> std::task::Poll<Result<Value, QueryError>> {
        match self.return_receiver.as_mut() {
            Some(receiver) => receiver.poll_unpin(cx).map_err(|_| QueryError::Recv),
            None => std::task::Poll::Ready(Err(QueryError::Finished)),
        }
    }
}

impl<V: DeserializeOwned> Drop for Query<V> {
    fn drop(&mut self) {
        self.slab.slab.borrow_mut().remove(self.id);
        let queue_id = self.id;

        _ = self.desktop.webview.evaluate_script(&format!(
            r#"
            if (!window.{QUEUE_NAME}) {{
                window.{QUEUE_NAME} = [];
            }}

            if (window.{QUEUE_NAME}[{queue_id}]) {{
                window.{QUEUE_NAME}[{queue_id}] = [];
            }}
            "#
        ));
    }
}

#[derive(Error, Debug)]
pub enum QueryError {
    #[error("Error receiving query result.")]
    Recv,
    #[error("Error sending message to query: {0}")]
    Send(String),
    #[error("Error deserializing query result: {0}")]
    Deserialize(serde_json::Error),
    #[error("Query has already been resolved")]
    Finished,
}

#[derive(Clone, Debug, Deserialize)]
pub(crate) struct QueryResult {
    id: usize,
    data: Value,
    #[serde(default)]
    returned_value: bool,
}<|MERGE_RESOLUTION|>--- conflicted
+++ resolved
@@ -1,12 +1,8 @@
 use std::{cell::RefCell, rc::Rc};
 
 use crate::DesktopContext;
-<<<<<<< HEAD
-use futures_util::StreamExt;
-=======
 use futures_util::{FutureExt, StreamExt};
 use generational_box::Owner;
->>>>>>> 53343bfd
 use serde::{de::DeserializeOwned, Deserialize};
 use serde_json::Value;
 use slab::Slab;
@@ -68,16 +64,10 @@
     }
 }
 
-<<<<<<< HEAD
-struct QueryEntry {
-    channel_sender: futures_channel::mpsc::UnboundedSender<Value>,
-    return_sender: Option<futures_channel::oneshot::Sender<Value>>,
-=======
 pub(crate) struct QueryEntry {
     channel_sender: futures_channel::mpsc::UnboundedSender<Value>,
     return_sender: Option<futures_channel::oneshot::Sender<Value>>,
     pub owner: Option<Owner>,
->>>>>>> 53343bfd
 }
 
 const QUEUE_NAME: &str = "__msg_queues";
@@ -174,11 +164,7 @@
     slab: SharedSlab<QueryEntry>,
     receiver: futures_channel::mpsc::UnboundedReceiver<Value>,
     return_receiver: Option<futures_channel::oneshot::Receiver<Value>>,
-<<<<<<< HEAD
-    id: usize,
-=======
     pub id: usize,
->>>>>>> 53343bfd
     phantom: std::marker::PhantomData<V>,
 }
 
@@ -215,11 +201,6 @@
         Ok(())
     }
 
-<<<<<<< HEAD
-    /// Receive a message from the query
-    pub async fn recv(&mut self) -> Result<Value, QueryError> {
-        self.receiver.next().await.ok_or(QueryError::Recv)
-=======
     /// Poll the query for a message
     pub fn poll_recv(
         &mut self,
@@ -228,7 +209,6 @@
         self.receiver
             .poll_next_unpin(cx)
             .map(|result| result.ok_or(QueryError::Recv))
->>>>>>> 53343bfd
     }
 
     /// Receive the result of the query
