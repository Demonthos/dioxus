--- conflicted
+++ resolved
@@ -20,11 +20,7 @@
 
 pub(super) struct DesktopController {
     pub(super) webviews: HashMap<WindowId, WebView>,
-<<<<<<< HEAD
-    pub(super) sender: futures_channel::mpsc::UnboundedSender<SchedulerMsg>,
     pub(super) eval_sender: tokio::sync::mpsc::UnboundedSender<Value>,
-=======
->>>>>>> cdb1e76f
     pub(super) pending_edits: Arc<Mutex<Vec<String>>>,
     pub(super) quit_app_on_close: bool,
     pub(super) is_ready: Arc<AtomicBool>,
@@ -60,37 +56,14 @@
                 .unwrap();
 
             runtime.block_on(async move {
-<<<<<<< HEAD
-                let mut dom =
-                    VirtualDom::new_with_props_and_scheduler(root, props, (sender, receiver));
-
-                let window_context = DesktopContext::new(desktop_context_proxy, eval_reciever);
-
-                dom.base_scope().provide_context(window_context);
-
-                // allow other proccesses to send the new rsx text to the @dioxusin ipc channel and recieve erros on the @dioxusout channel
-                #[cfg(any(feature = "hot-reload", debug_assertions))]
-                crate::hot_reload::init(&dom);
-
-                let edits = dom.rebuild();
-
-                edit_queue
-                    .lock()
-                    .unwrap()
-                    .push(serde_json::to_string(&edits.edits).unwrap());
-
-                // Make sure the window is ready for any new updates
-                proxy.send_event(UserWindowEvent::Update).unwrap();
-=======
                 let mut dom = VirtualDom::new_with_props(root, props)
-                    .with_root_context(DesktopContext::new(desktop_context_proxy));
+                    .with_root_context(DesktopContext::new(desktop_context_proxy, eval_reciever));
                 {
                     let edits = dom.rebuild();
                     let mut queue = edit_queue.lock().unwrap();
                     queue.push(serde_json::to_string(&edits).unwrap());
                     proxy.send_event(UserWindowEvent::EditsReady).unwrap();
                 }
->>>>>>> cdb1e76f
 
                 loop {
                     tokio::select! {
@@ -118,11 +91,7 @@
 
         Self {
             pending_edits,
-<<<<<<< HEAD
-            sender: return_sender,
             eval_sender,
-=======
->>>>>>> cdb1e76f
             webviews: HashMap::new(),
             is_ready: Arc::new(AtomicBool::new(false)),
             quit_app_on_close: true,
