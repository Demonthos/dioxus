use crate::create_new_window;
use crate::events::IpcMessage;
use crate::protocol::AssetFuture;
use crate::protocol::AssetHandlerRegistry;
use crate::query::QueryEngine;
use crate::shortcut::{HotKey, ShortcutId, ShortcutRegistry, ShortcutRegistryError};
<<<<<<< HEAD
=======
use crate::AssetHandler;
>>>>>>> 1d289ff2
use crate::Config;
use crate::WebviewHandler;
use dioxus_core::ScopeState;
use dioxus_core::VirtualDom;
#[cfg(all(feature = "hot-reload", debug_assertions))]
use dioxus_hot_reload::HotReloadMsg;
use dioxus_interpreter_js::binary_protocol::Channel;
use rustc_hash::FxHashMap;
use slab::Slab;
<<<<<<< HEAD
use std::cell::RefCell;
use std::fmt::Debug;
use std::fmt::Formatter;
use std::rc::Rc;
use std::rc::Weak;
use std::sync::atomic::AtomicU16;
use std::sync::Arc;
use std::sync::Mutex;
=======
>>>>>>> 1d289ff2
use wry::application::event::Event;
use wry::application::event_loop::EventLoopProxy;
use wry::application::event_loop::EventLoopWindowTarget;
#[cfg(target_os = "ios")]
use wry::application::platform::ios::WindowExtIOS;
use wry::application::window::Fullscreen as WryFullscreen;
use wry::application::window::Window;
use wry::application::window::WindowId;
use wry::webview::WebView;

pub type ProxyType = EventLoopProxy<UserWindowEvent>;

/// Get an imperative handle to the current window
pub fn use_window(cx: &ScopeState) -> &DesktopContext {
    cx.use_hook(|| cx.consume_context::<DesktopContext>())
        .as_ref()
        .unwrap()
}

/// This handles communication between the requests that the webview makes and the interpreter. The interpreter constantly makes long running requests to the webview to get any edits that should be made to the DOM almost like server side events.
/// It will hold onto the requests until the interpreter is ready to handle them and hold onto any pending edits until a new request is made.
#[derive(Default, Clone)]
pub(crate) struct EditQueue {
    queue: Arc<Mutex<Vec<Vec<u8>>>>,
    responder: Arc<Mutex<Option<wry::webview::RequestAsyncResponder>>>,
}

impl Debug for EditQueue {
    fn fmt(&self, f: &mut Formatter<'_>) -> std::fmt::Result {
        f.debug_struct("EditQueue")
            .field("queue", &self.queue)
            .field("responder", {
                &self.responder.lock().unwrap().as_ref().map(|_| ())
            })
            .finish()
    }
}

impl EditQueue {
    pub fn handle_request(&self, responder: wry::webview::RequestAsyncResponder) {
        let mut queue = self.queue.lock().unwrap();
        if let Some(bytes) = queue.pop() {
            responder.respond(wry::http::Response::new(bytes));
        } else {
            *self.responder.lock().unwrap() = Some(responder);
        }
    }

    pub fn add_edits(&self, edits: Vec<u8>) {
        let mut responder = self.responder.lock().unwrap();
        if let Some(responder) = responder.take() {
            responder.respond(wry::http::Response::new(edits));
        } else {
            self.queue.lock().unwrap().push(edits);
        }
    }
}

pub(crate) type WebviewQueue = Rc<RefCell<Vec<WebviewHandler>>>;

/// An imperative interface to the current window.
///
/// To get a handle to the current window, use the [`use_window`] hook.
///
///
/// # Example
///
/// you can use `cx.consume_context::<DesktopContext>` to get this context
///
/// ```rust, ignore
///     let desktop = cx.consume_context::<DesktopContext>().unwrap();
/// ```
pub struct DesktopService {
    /// The wry/tao proxy to the current window
    pub webview: Rc<WebView>,

    /// The proxy to the event loop
    pub proxy: ProxyType,

    /// The receiver for queries about the current window
    pub(super) query: QueryEngine,

    pub(super) pending_windows: WebviewQueue,

    pub(crate) event_loop: EventLoopWindowTarget<UserWindowEvent>,

    pub(crate) event_handlers: WindowEventHandlers,

    pub(crate) shortcut_manager: ShortcutRegistry,

<<<<<<< HEAD
    pub(crate) edit_queue: EditQueue,
    pub(crate) templates: RefCell<FxHashMap<String, u16>>,
    pub(crate) max_template_count: AtomicU16,

    pub(crate) channel: RefCell<Channel>,
=======
    pub(crate) asset_handlers: AssetHandlerRegistry,
>>>>>>> 1d289ff2

    #[cfg(target_os = "ios")]
    pub(crate) views: Rc<RefCell<Vec<*mut objc::runtime::Object>>>,
}

/// A handle to the [`DesktopService`] that can be passed around.
pub type DesktopContext = Rc<DesktopService>;

/// A smart pointer to the current window.
impl std::ops::Deref for DesktopService {
    type Target = Window;

    fn deref(&self) -> &Self::Target {
        self.webview.window()
    }
}

impl DesktopService {
    pub(crate) fn new(
        webview: WebView,
        proxy: ProxyType,
        event_loop: EventLoopWindowTarget<UserWindowEvent>,
        webviews: WebviewQueue,
        event_handlers: WindowEventHandlers,
        shortcut_manager: ShortcutRegistry,
<<<<<<< HEAD
        edit_queue: EditQueue,
=======
        asset_handlers: AssetHandlerRegistry,
>>>>>>> 1d289ff2
    ) -> Self {
        Self {
            webview: Rc::new(webview),
            proxy,
            event_loop,
            query: Default::default(),
            pending_windows: webviews,
            event_handlers,
            shortcut_manager,
<<<<<<< HEAD
            edit_queue,
            templates: Default::default(),
            max_template_count: Default::default(),
            channel: Default::default(),
=======
            asset_handlers,
>>>>>>> 1d289ff2
            #[cfg(target_os = "ios")]
            views: Default::default(),
        }
    }

    /// Create a new window using the props and window builder
    ///
    /// Returns the webview handle for the new window.
    ///
    /// You can use this to control other windows from the current window.
    ///
    /// Be careful to not create a cycle of windows, or you might leak memory.
    pub fn new_window(&self, dom: VirtualDom, cfg: Config) -> Weak<DesktopService> {
        let window = create_new_window(
            cfg,
            &self.event_loop,
            &self.proxy,
            dom,
            &self.pending_windows,
            &self.event_handlers,
            self.shortcut_manager.clone(),
        );

        let desktop_context = window
            .dom
            .base_scope()
            .consume_context::<Rc<DesktopService>>()
            .unwrap();

        let id = window.desktop_context.webview.window().id();

        self.proxy
            .send_event(UserWindowEvent(EventData::NewWindow, id))
            .unwrap();

        self.proxy
            .send_event(UserWindowEvent(EventData::Poll, id))
            .unwrap();

        self.pending_windows.borrow_mut().push(window);

        Rc::downgrade(&desktop_context)
    }

    /// trigger the drag-window event
    ///
    /// Moves the window with the left mouse button until the button is released.
    ///
    /// you need use it in `onmousedown` event:
    /// ```rust, ignore
    /// onmousedown: move |_| { desktop.drag_window(); }
    /// ```
    pub fn drag(&self) {
        let window = self.webview.window();

        // if the drag_window has any errors, we don't do anything
        if window.fullscreen().is_none() {
            window.drag_window().unwrap();
        }
    }

    /// Toggle whether the window is maximized or not
    pub fn toggle_maximized(&self) {
        let window = self.webview.window();

        window.set_maximized(!window.is_maximized())
    }

    /// close window
    pub fn close(&self) {
        let _ = self
            .proxy
            .send_event(UserWindowEvent(EventData::CloseWindow, self.id()));
    }

    /// close window
    pub fn close_window(&self, id: WindowId) {
        let _ = self
            .proxy
            .send_event(UserWindowEvent(EventData::CloseWindow, id));
    }

    /// change window to fullscreen
    pub fn set_fullscreen(&self, fullscreen: bool) {
        if let Some(handle) = self.webview.window().current_monitor() {
            self.webview
                .window()
                .set_fullscreen(fullscreen.then_some(WryFullscreen::Borderless(Some(handle))));
        }
    }

    /// launch print modal
    pub fn print(&self) {
        if let Err(e) = self.webview.print() {
            tracing::warn!("Open print modal failed: {e}");
        }
    }

    /// Set the zoom level of the webview
    pub fn set_zoom_level(&self, level: f64) {
        self.webview.zoom(level);
    }

    /// opens DevTool window
    pub fn devtool(&self) {
        #[cfg(debug_assertions)]
        self.webview.open_devtools();

        #[cfg(not(debug_assertions))]
        tracing::warn!("Devtools are disabled in release builds");
    }

    /// Create a wry event handler that listens for wry events.
    /// This event handler is scoped to the currently active window and will only recieve events that are either global or related to the current window.
    ///
    /// The id this function returns can be used to remove the event handler with [`DesktopContext::remove_wry_event_handler`]
    pub fn create_wry_event_handler(
        &self,
        handler: impl FnMut(&Event<UserWindowEvent>, &EventLoopWindowTarget<UserWindowEvent>) + 'static,
    ) -> WryEventHandlerId {
        self.event_handlers.add(self.id(), handler)
    }

    /// Remove a wry event handler created with [`DesktopContext::create_wry_event_handler`]
    pub fn remove_wry_event_handler(&self, id: WryEventHandlerId) {
        self.event_handlers.remove(id)
    }

    /// Create a global shortcut
    ///
    /// Linux: Only works on x11. See [this issue](https://github.com/tauri-apps/tao/issues/331) for more information.
    pub fn create_shortcut(
        &self,
        hotkey: HotKey,
        callback: impl FnMut() + 'static,
    ) -> Result<ShortcutId, ShortcutRegistryError> {
        self.shortcut_manager
            .add_shortcut(hotkey, Box::new(callback))
    }

    /// Remove a global shortcut
    pub fn remove_shortcut(&self, id: ShortcutId) {
        self.shortcut_manager.remove_shortcut(id)
    }

    /// Remove all global shortcuts
    pub fn remove_all_shortcuts(&self) {
        self.shortcut_manager.remove_all()
    }

    /// Provide a callback to handle asset loading yourself.
    ///
    /// See [`use_asset_handle`](crate::use_asset_handle) for a convenient hook.
    pub async fn register_asset_handler<F: AssetFuture>(&self, f: impl AssetHandler<F>) -> usize {
        self.asset_handlers.register_handler(f).await
    }

    /// Removes an asset handler by its identifier.
    ///
    /// Returns `None` if the handler did not exist.
    pub async fn remove_asset_handler(&self, id: usize) -> Option<()> {
        self.asset_handlers.remove_handler(id).await
    }

    /// Push an objc view to the window
    #[cfg(target_os = "ios")]
    pub fn push_view(&self, view: objc_id::ShareId<objc::runtime::Object>) {
        let window = self.webview.window();

        unsafe {
            use objc::runtime::Object;
            use objc::*;
            assert!(is_main_thread());
            let ui_view = window.ui_view() as *mut Object;
            let ui_view_frame: *mut Object = msg_send![ui_view, frame];
            let _: () = msg_send![view, setFrame: ui_view_frame];
            let _: () = msg_send![view, setAutoresizingMask: 31];

            let ui_view_controller = window.ui_view_controller() as *mut Object;
            let _: () = msg_send![ui_view_controller, setView: view];
            self.views.borrow_mut().push(ui_view);
        }
    }

    /// Pop an objc view from the window
    #[cfg(target_os = "ios")]
    pub fn pop_view(&self) {
        let window = self.webview.window();

        unsafe {
            use objc::runtime::Object;
            use objc::*;
            assert!(is_main_thread());
            if let Some(view) = self.views.borrow_mut().pop() {
                let ui_view_controller = window.ui_view_controller() as *mut Object;
                let _: () = msg_send![ui_view_controller, setView: view];
            }
        }
    }
}

#[derive(Debug, Clone)]
pub struct UserWindowEvent(pub EventData, pub WindowId);

#[derive(Debug, Clone)]
pub enum EventData {
    Poll,

    Ipc(IpcMessage),

    #[cfg(all(feature = "hot-reload", debug_assertions))]
    HotReloadEvent(HotReloadMsg),

    NewWindow,

    CloseWindow,
}

#[cfg(target_os = "ios")]
fn is_main_thread() -> bool {
    use objc::runtime::{Class, BOOL, NO};
    use objc::*;

    let cls = Class::get("NSThread").unwrap();
    let result: BOOL = unsafe { msg_send![cls, isMainThread] };
    result != NO
}

/// The unique identifier of a window event handler. This can be used to later remove the handler.
#[derive(Debug, Clone, Copy, PartialEq, Eq, Hash)]
pub struct WryEventHandlerId(usize);

#[derive(Clone, Default)]
pub(crate) struct WindowEventHandlers {
    handlers: Rc<RefCell<Slab<WryWindowEventHandlerInner>>>,
}

impl WindowEventHandlers {
    pub(crate) fn add(
        &self,
        window_id: WindowId,
        handler: impl FnMut(&Event<UserWindowEvent>, &EventLoopWindowTarget<UserWindowEvent>) + 'static,
    ) -> WryEventHandlerId {
        WryEventHandlerId(
            self.handlers
                .borrow_mut()
                .insert(WryWindowEventHandlerInner {
                    window_id,
                    handler: Box::new(handler),
                }),
        )
    }

    pub(crate) fn remove(&self, id: WryEventHandlerId) {
        self.handlers.borrow_mut().try_remove(id.0);
    }

    pub(crate) fn apply_event(
        &self,
        event: &Event<UserWindowEvent>,
        target: &EventLoopWindowTarget<UserWindowEvent>,
    ) {
        for (_, handler) in self.handlers.borrow_mut().iter_mut() {
            handler.apply_event(event, target);
        }
    }
}

struct WryWindowEventHandlerInner {
    window_id: WindowId,
    handler: WryEventHandlerCallback,
}

type WryEventHandlerCallback =
    Box<dyn FnMut(&Event<UserWindowEvent>, &EventLoopWindowTarget<UserWindowEvent>) + 'static>;

impl WryWindowEventHandlerInner {
    fn apply_event(
        &mut self,
        event: &Event<UserWindowEvent>,
        target: &EventLoopWindowTarget<UserWindowEvent>,
    ) {
        // if this event does not apply to the window this listener cares about, return
        if let Event::WindowEvent { window_id, .. } = event {
            if *window_id != self.window_id {
                return;
            }
        }
        (self.handler)(event, target)
    }
}

/// Get a closure that executes any JavaScript in the WebView context.
pub fn use_wry_event_handler(
    cx: &ScopeState,
    handler: impl FnMut(&Event<UserWindowEvent>, &EventLoopWindowTarget<UserWindowEvent>) + 'static,
) -> &WryEventHandler {
    let desktop = use_window(cx);
    cx.use_hook(move || {
        let desktop = desktop.clone();

        let id = desktop.create_wry_event_handler(handler);

        WryEventHandler {
            handlers: desktop.event_handlers.clone(),
            id,
        }
    })
}

/// A wry event handler that is scoped to the current component and window. The event handler will only receive events for the window it was created for and global events.
///
/// This will automatically be removed when the component is unmounted.
pub struct WryEventHandler {
    handlers: WindowEventHandlers,
    /// The unique identifier of the event handler.
    pub id: WryEventHandlerId,
}

impl WryEventHandler {
    /// Remove the event handler.
    pub fn remove(&self) {
        self.handlers.remove(self.id);
    }
}

impl Drop for WryEventHandler {
    fn drop(&mut self) {
        self.handlers.remove(self.id);
    }
}<|MERGE_RESOLUTION|>--- conflicted
+++ resolved
@@ -4,10 +4,7 @@
 use crate::protocol::AssetHandlerRegistry;
 use crate::query::QueryEngine;
 use crate::shortcut::{HotKey, ShortcutId, ShortcutRegistry, ShortcutRegistryError};
-<<<<<<< HEAD
-=======
 use crate::AssetHandler;
->>>>>>> 1d289ff2
 use crate::Config;
 use crate::WebviewHandler;
 use dioxus_core::ScopeState;
@@ -17,7 +14,6 @@
 use dioxus_interpreter_js::binary_protocol::Channel;
 use rustc_hash::FxHashMap;
 use slab::Slab;
-<<<<<<< HEAD
 use std::cell::RefCell;
 use std::fmt::Debug;
 use std::fmt::Formatter;
@@ -26,8 +22,6 @@
 use std::sync::atomic::AtomicU16;
 use std::sync::Arc;
 use std::sync::Mutex;
-=======
->>>>>>> 1d289ff2
 use wry::application::event::Event;
 use wry::application::event_loop::EventLoopProxy;
 use wry::application::event_loop::EventLoopWindowTarget;
@@ -118,15 +112,12 @@
 
     pub(crate) shortcut_manager: ShortcutRegistry,
 
-<<<<<<< HEAD
     pub(crate) edit_queue: EditQueue,
     pub(crate) templates: RefCell<FxHashMap<String, u16>>,
     pub(crate) max_template_count: AtomicU16,
 
     pub(crate) channel: RefCell<Channel>,
-=======
     pub(crate) asset_handlers: AssetHandlerRegistry,
->>>>>>> 1d289ff2
 
     #[cfg(target_os = "ios")]
     pub(crate) views: Rc<RefCell<Vec<*mut objc::runtime::Object>>>,
@@ -152,11 +143,8 @@
         webviews: WebviewQueue,
         event_handlers: WindowEventHandlers,
         shortcut_manager: ShortcutRegistry,
-<<<<<<< HEAD
         edit_queue: EditQueue,
-=======
         asset_handlers: AssetHandlerRegistry,
->>>>>>> 1d289ff2
     ) -> Self {
         Self {
             webview: Rc::new(webview),
@@ -166,14 +154,11 @@
             pending_windows: webviews,
             event_handlers,
             shortcut_manager,
-<<<<<<< HEAD
             edit_queue,
             templates: Default::default(),
             max_template_count: Default::default(),
             channel: Default::default(),
-=======
             asset_handlers,
->>>>>>> 1d289ff2
             #[cfg(target_os = "ios")]
             views: Default::default(),
         }
