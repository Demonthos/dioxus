--- conflicted
+++ resolved
@@ -14,11 +14,7 @@
     let should_panic = std::sync::Arc::new(std::sync::atomic::AtomicBool::new(true));
     let should_panic_clone = should_panic.clone();
     std::thread::spawn(move || {
-<<<<<<< HEAD
-        std::thread::sleep(std::time::Duration::from_secs(5));
-=======
         std::thread::sleep(std::time::Duration::from_secs(30));
->>>>>>> 53343bfd
         if should_panic_clone.load(std::sync::atomic::Ordering::SeqCst) {
             std::process::exit(exitcode::SOFTWARE);
         }
@@ -209,11 +205,7 @@
         r#"new FocusEvent("focusout",{bubbles: true})"#,
     );
 
-<<<<<<< HEAD
-    if received_events() == 12 {
-=======
     if received_events() == 13 {
->>>>>>> 53343bfd
         println!("all events recieved");
         desktop_context.close();
     }
