#![doc = include_str!("../README.md")]
#![doc(html_logo_url = "https://avatars.githubusercontent.com/u/79236386")]
#![doc(html_favicon_url = "https://avatars.githubusercontent.com/u/79236386")]

extern crate proc_macro;

use layout::Layout;
use nest::{Nest, NestId};
use proc_macro::TokenStream;
use quote::{__private::Span, format_ident, quote, ToTokens};
use redirect::Redirect;
use route::{Route, RouteType};
use segment::RouteSegment;
use syn::{parse::ParseStream, parse_macro_input, Ident, Token, Type};

use proc_macro2::TokenStream as TokenStream2;

use crate::{layout::LayoutId, route_tree::RouteTree};

mod layout;
mod nest;
mod query;
mod redirect;
mod route;
mod route_tree;
mod segment;

/// Derives the Routable trait for an enum of routes
///
/// Each variant must:
/// 1. Be struct-like with {}'s
/// 2. Contain all of the dynamic parameters of the current and nested routes
/// 3. Have a `#[route("route")]` attribute
///
/// Route Segments:
/// 1. Static Segments: "/static"
/// 2. Dynamic Segments: "/:dynamic" (where dynamic has a type that is FromStr in all child Variants)
/// 3. Catch all Segments: "/:..segments" (where segments has a type that is FromSegments in all child Variants)
/// 4. Query Segments: "/?:..query" (where query has a type that is FromQuery in all child Variants) or "/?:query&:other_query" (where query and other_query has a type that is FromQueryArgument in all child Variants)
///
/// Routes are matched:
/// 1. By there specificity this order: Query Routes ("/?:query"), Static Routes ("/route"), Dynamic Routes ("/:route"), Catch All Routes ("/:..route")
/// 2. By the order they are defined in the enum
///
/// All features:
/// ```rust, skip
/// #[rustfmt::skip]
/// #[derive(Clone, Debug, PartialEq, Routable)]
/// enum Route {
///     // Define routes with the route macro. If the name of the component is not the same as the variant, you can specify it as the second parameter
///     #[route("/", IndexComponent)]
///     Index {},
///     // Nests with parameters have types taken from child routes
///     // Everything inside the nest has the added parameter `user_id: usize`
///     #[nest("/user/:user_id")]
///         // All children of layouts will be rendered inside the Outlet in the layout component
///         // Creates a Layout UserFrame that has the parameter `user_id: usize`
///         #[layout(UserFrame)]
///             // If there is a component with the name Route1, you do not need to pass in the component name
///             #[route("/:dynamic?:query")]
///             Route1 {
///                 // The type is taken from the first instance of the dynamic parameter
///                 user_id: usize,
///                 dynamic: usize,
///                 query: String,
///                 extra: String,
///             },
///             #[route("/hello_world")]
///             // You can opt out of the layout by using the `!` prefix
///             #[layout(!UserFrame)]
///             Route2 { user_id: usize },
///         // End layouts with #[end_layout]
///         #[end_layout]
///     // End nests with #[end_nest]
///     #[end_nest]
///     // Redirects take a path and a function that takes the parameters from the path and returns a new route
///     #[redirect("/:id/user", |id: usize| Route::Route3 { dynamic: id.to_string()})]
///     #[route("/:dynamic")]
///     Route3 { dynamic: String },
///     #[child]
///     NestedRoute(NestedRoute),
/// }
/// ```
///
/// # `#[route("path", component)]`
///
/// The `#[route]` attribute is used to define a route. It takes up to 2 parameters:
/// - `path`: The path to the enum variant (relative to the parent nest)
/// - (optional) `component`: The component to render when the route is matched. If not specified, the name of the variant is used
///
/// Routes are the most basic attribute. They allow you to define a route and the component to render when the route is matched. The component must take all dynamic parameters of the route and all parent nests.
/// The next variant will be tied to the component. If you link to that variant, the component will be rendered.
///
/// ```rust, skip
/// #[derive(Clone, Debug, PartialEq, Routable)]
/// enum Route {
///     // Define routes that renders the IndexComponent
///     // The Index component will be rendered when the route is matched (e.g. when the user navigates to /)
///     #[route("/", Index)]
///     Index {},
/// }
/// ```
///
/// # `#[redirect("path", function)]`
///
/// The `#[redirect]` attribute is used to define a redirect. It takes 2 parameters:
/// - `path`: The path to the enum variant (relative to the parent nest)
/// - `function`: A function that takes the parameters from the path and returns a new route
///
/// ```rust, skip
/// #[derive(Clone, Debug, PartialEq, Routable)]
/// enum Route {
///     // Redirects the /:id route to the Index route
///     #[redirect("/:id", |_: usize| Route::Index {})]
///     #[route("/", Index)]
///     Index {},
/// }
/// ```
///
/// Redirects allow you to redirect a route to another route. The function must take all dynamic parameters of the route and all parent nests.
///
/// # `#[nest("path")]`
///
/// The `#[nest]` attribute is used to define a nest. It takes 1 parameter:
/// - `path`: The path to the nest (relative to the parent nest)
///
/// Nests effect all nests, routes and redirects defined until the next `#[end_nest]` attribute. All children of nests are relative to the nest route and must include all dynamic parameters of the nest.
///
/// ```rust, skip
/// #[derive(Clone, Debug, PartialEq, Routable)]
/// enum Route {
///     // Nests all child routes in the /blog route
///     #[nest("/blog")]
///         // This is at /blog/:id
///         #[redirect("/:id", |_: usize| Route::Index {})]
///         // This is at /blog
///         #[route("/", Index)]
///         Index {},
/// }
/// ```
///
/// # `#[end_nest]`
///
/// The `#[end_nest]` attribute is used to end a nest. It takes no parameters.
///
/// ```rust, skip
/// #[derive(Clone, Debug, PartialEq, Routable)]
/// enum Route {
///     #[nest("/blog")]
///         // This is at /blog/:id
///         #[redirect("/:id", |_: usize| Route::Index {})]
///         // This is at /blog
///         #[route("/", Index)]
///         Index {},
///     // Ends the nest
///     #[end_nest]
///     // This is at /
///     #[route("/")]
///     Home {},
/// }
/// ```
///
/// # `#[layout(component)]`
///
<<<<<<< HEAD
/// The `#[layout]` attribute is used to define a layout. It takes 1 parameters:
=======
/// The `#[layout]` attribute is used to define a layout. It takes 1 parameter:
>>>>>>> 53343bfd
/// - `component`: The component to render when the route is matched. If not specified, the name of the variant is used
///
/// The layout component allows you to wrap all children of the layout in a component. The child routes are rendered in the Outlet of the layout component. The layout component must take all dynamic parameters of the nests it is nested in.
///
/// ```rust, skip
/// #[derive(Clone, Debug, PartialEq, Routable)]
/// enum Route {
///     #[layout(BlogFrame)]
///         #[redirect("/:id", |_: usize| Route::Index {})]
///         // Index will be rendered in the Outlet of the BlogFrame component
///         #[route("/", Index)]
///         Index {},
/// }
/// ```
///
/// # `#[end_layout]`
///
/// The `#[end_layout]` attribute is used to end a layout. It takes no parameters.
///
/// ```rust, skip
/// #[derive(Clone, Debug, PartialEq, Routable)]
/// enum Route {
///     #[layout(BlogFrame)]
///         #[redirect("/:id", |_: usize| Route::Index {})]
///         // Index will be rendered in the Outlet of the BlogFrame component
///         #[route("/", Index)]
///         Index {},
///     // Ends the layout
///     #[end_layout]
///     // This will be rendered standalone
///     #[route("/")]
///     Home {},
/// }
/// ```
#[proc_macro_derive(
    Routable,
    attributes(route, nest, end_nest, layout, end_layout, redirect, child)
)]
pub fn routable(input: TokenStream) -> TokenStream {
    let routes_enum = parse_macro_input!(input as syn::ItemEnum);

    let route_enum = match RouteEnum::parse(routes_enum) {
        Ok(route_enum) => route_enum,
        Err(err) => return err.to_compile_error().into(),
    };

    let error_type = route_enum.error_type();
    let parse_impl = route_enum.parse_impl();
    let display_impl = route_enum.impl_display();
    let routable_impl = route_enum.routable_impl();
    let component_impl = route_enum.component_impl();

    (quote! {
        #error_type

        #display_impl

        #routable_impl

        #component_impl

        #parse_impl
    })
    .into()
}

struct RouteEnum {
    name: Ident,
    redirects: Vec<Redirect>,
    routes: Vec<Route>,
    nests: Vec<Nest>,
    layouts: Vec<Layout>,
    site_map: Vec<SiteMapSegment>,
}

impl RouteEnum {
    fn parse(data: syn::ItemEnum) -> syn::Result<Self> {
        let name = &data.ident;

        let mut site_map = Vec::new();
        let mut site_map_stack: Vec<Vec<SiteMapSegment>> = Vec::new();

        let mut routes = Vec::new();

        let mut redirects = Vec::new();

        let mut layouts: Vec<Layout> = Vec::new();
        let mut layout_stack = Vec::new();

        let mut nests = Vec::new();
        let mut nest_stack = Vec::new();

        for variant in &data.variants {
            let mut excluded = Vec::new();
            // Apply the any nesting attributes in order
            for attr in &variant.attrs {
                if attr.path().is_ident("nest") {
                    let mut children_routes = Vec::new();
                    {
                        // add all of the variants of the enum to the children_routes until we hit an end_nest
                        let mut level = 0;
                        'o: for variant in &data.variants {
                            children_routes.push(variant.fields.clone());
                            for attr in &variant.attrs {
                                if attr.path().is_ident("nest") {
                                    level += 1;
                                } else if attr.path().is_ident("end_nest") {
                                    level -= 1;
                                    if level < 0 {
                                        break 'o;
                                    }
                                }
                            }
                        }
                    }

                    let nest_index = nests.len();

                    let parser = |input: ParseStream| {
                        Nest::parse(
                            input,
                            children_routes
                                .iter()
                                .filter_map(|f: &syn::Fields| match f {
                                    syn::Fields::Named(fields) => Some(fields.clone()),
                                    _ => None,
                                })
                                .collect(),
                            nest_index,
                        )
                    };
                    let nest = attr.parse_args_with(parser)?;

                    // add the current segment to the site map stack
                    let segments: Vec<_> = nest
                        .segments
                        .iter()
                        .map(|seg| {
                            let segment_type = seg.into();
                            SiteMapSegment {
                                segment_type,
                                children: Vec::new(),
                            }
                        })
                        .collect();
                    if !segments.is_empty() {
                        site_map_stack.push(segments);
                    }

                    nests.push(nest);
                    nest_stack.push(NestId(nest_index));
                } else if attr.path().is_ident("end_nest") {
                    nest_stack.pop();
                    // pop the current nest segment off the stack and add it to the parent or the site map
                    if let Some(segment) = site_map_stack.pop() {
                        let children = site_map_stack
                            .last_mut()
                            .map(|seg| &mut seg.last_mut().unwrap().children)
                            .unwrap_or(&mut site_map);

                        // Turn the list of segments in the segments stack into a tree
                        let mut iter = segment.into_iter().rev();
                        let mut current = iter.next().unwrap();
                        for mut segment in iter {
                            segment.children.push(current);
                            current = segment;
                        }

                        children.push(current);
                    }
                } else if attr.path().is_ident("layout") {
                    let parser = |input: ParseStream| {
                        let bang: Option<Token![!]> = input.parse().ok();
                        let exclude = bang.is_some();
                        Ok((exclude, Layout::parse(input, nest_stack.clone())?))
                    };
                    let (exclude, layout): (bool, Layout) = attr.parse_args_with(parser)?;

                    if exclude {
                        let Some(layout_index) = layouts.iter().position(|l| l.comp == layout.comp)
                        else {
                            return Err(syn::Error::new(
                                Span::call_site(),
                                "Attempted to exclude a layout that does not exist",
                            ));
                        };
                        excluded.push(LayoutId(layout_index));
                    } else {
                        let layout_index = layouts.len();
                        layouts.push(layout);
                        layout_stack.push(LayoutId(layout_index));
                    }
                } else if attr.path().is_ident("end_layout") {
                    layout_stack.pop();
                } else if attr.path().is_ident("redirect") {
                    let parser = |input: ParseStream| {
                        Redirect::parse(input, nest_stack.clone(), redirects.len())
                    };
                    let redirect = attr.parse_args_with(parser)?;
                    redirects.push(redirect);
                }
            }

            let active_nests = nest_stack.clone();
            let mut active_layouts = layout_stack.clone();
            active_layouts.retain(|&id| !excluded.contains(&id));

            let route = Route::parse(active_nests, active_layouts, variant.clone())?;

            // add the route to the site map
            let mut segment = SiteMapSegment::new(&route.segments);
            if let RouteType::Child(child) = &route.ty {
                let new_segment = SiteMapSegment {
                    segment_type: SegmentType::Child(child.ty.clone()),
                    children: Vec::new(),
                };
                match &mut segment {
                    Some(segment) => {
                        fn set_last_child_to(
                            segment: &mut SiteMapSegment,
                            new_segment: SiteMapSegment,
                        ) {
                            if let Some(last) = segment.children.last_mut() {
                                set_last_child_to(last, new_segment);
                            } else {
                                segment.children = vec![new_segment];
                            }
                        }
                        set_last_child_to(segment, new_segment);
                    }
                    None => {
                        segment = Some(new_segment);
                    }
                }
            }

            if let Some(segment) = segment {
                let parent = site_map_stack.last_mut();
                let children = match parent {
                    Some(parent) => &mut parent.last_mut().unwrap().children,
                    None => &mut site_map,
                };
                children.push(segment);
            }

            routes.push(route);
        }

        // pop any remaining site map segments
        while let Some(segment) = site_map_stack.pop() {
            let children = site_map_stack
                .last_mut()
                .map(|seg| &mut seg.last_mut().unwrap().children)
                .unwrap_or(&mut site_map);

            // Turn the list of segments in the segments stack into a tree
            let mut iter = segment.into_iter().rev();
            let mut current = iter.next().unwrap();
            for mut segment in iter {
                segment.children.push(current);
                current = segment;
            }

            children.push(current);
        }

        let myself = Self {
            name: name.clone(),
            routes,
            redirects,
            nests,
            layouts,
            site_map,
        };

        Ok(myself)
    }

    fn impl_display(&self) -> TokenStream2 {
        let mut display_match = Vec::new();

        for route in &self.routes {
            display_match.push(route.display_match(&self.nests));
        }

        let name = &self.name;

        quote! {
            impl std::fmt::Display for #name {
                fn fmt(&self, f: &mut std::fmt::Formatter<'_>) -> std::fmt::Result {
                    #[allow(unused)]
                    match self {
                        #(#display_match)*
                    }
                    Ok(())
                }
            }
        }
    }

    fn parse_impl(&self) -> TokenStream2 {
        let tree = RouteTree::new(&self.routes, &self.nests, &self.redirects);
        let name = &self.name;

        let error_name = format_ident!("{}MatchError", self.name);
        let tokens = tree.roots.iter().map(|&id| {
            let route = tree.get(id).unwrap();
            route.to_tokens(&self.nests, &tree, self.name.clone(), error_name.clone())
        });

        quote! {
            impl<'a> core::convert::TryFrom<&'a str> for #name {
                type Error = <Self as std::str::FromStr>::Err;

                fn try_from(s: &'a str) -> Result<Self, Self::Error> {
                    s.parse()
                }
            }

            impl std::str::FromStr for #name {
                type Err = dioxus_router::routable::RouteParseError<#error_name>;

                fn from_str(s: &str) -> Result<Self, Self::Err> {
                    let route = s;
                    let (route, _hash) = route.split_once('#').unwrap_or((route, ""));
                    let (route, query) = route.split_once('?').unwrap_or((route, ""));
                    let query = dioxus_router::exports::urlencoding::decode(query).unwrap_or(query.into());
                    let mut segments = route.split('/').map(|s| dioxus_router::exports::urlencoding::decode(s).unwrap_or(s.into()));
                    // skip the first empty segment
                    if s.starts_with('/') {
                        let _ = segments.next();
                    }
                    else {
                        // if this route does not start with a slash, it is not a valid route
                        return Err(dioxus_router::routable::RouteParseError {
                            attempted_routes: Vec::new(),
                        });
                    }
                    let mut errors = Vec::new();

                    #(#tokens)*

                    Err(dioxus_router::routable::RouteParseError {
                        attempted_routes: errors,
                    })
                }
            }
        }
    }

    fn error_name(&self) -> Ident {
        Ident::new(&(self.name.to_string() + "MatchError"), Span::call_site())
    }

    fn error_type(&self) -> TokenStream2 {
        let match_error_name = self.error_name();

        let mut type_defs = Vec::new();
        let mut error_variants = Vec::new();
        let mut display_match = Vec::new();

        for route in &self.routes {
            let route_name = &route.route_name;

            let error_name = route.error_ident();
            let route_str = &route.route;

            error_variants.push(quote! { #route_name(#error_name) });
            display_match.push(quote! { Self::#route_name(err) => write!(f, "Route '{}' ('{}') did not match:\n{}", stringify!(#route_name), #route_str, err)? });
            type_defs.push(route.error_type());
        }

        for nest in &self.nests {
            let error_variant = nest.error_variant();
            let error_name = nest.error_ident();
            let route_str = &nest.route;

            error_variants.push(quote! { #error_variant(#error_name) });
            display_match.push(quote! { Self::#error_variant(err) => write!(f, "Nest '{}' ('{}') did not match:\n{}", stringify!(#error_name), #route_str, err)? });
            type_defs.push(nest.error_type());
        }

        for redirect in &self.redirects {
            let error_variant = redirect.error_variant();
            let error_name = redirect.error_ident();
            let route_str = &redirect.route;

            error_variants.push(quote! { #error_variant(#error_name) });
            display_match.push(quote! { Self::#error_variant(err) => write!(f, "Redirect '{}' ('{}') did not match:\n{}", stringify!(#error_name), #route_str, err)? });
            type_defs.push(redirect.error_type());
        }

        quote! {
            #(#type_defs)*

            #[allow(non_camel_case_types)]
            #[derive(Debug, PartialEq)]
            pub enum #match_error_name {
                #(#error_variants),*
            }

            impl std::fmt::Display for #match_error_name {
                fn fmt(&self, f: &mut std::fmt::Formatter<'_>) -> std::fmt::Result {
                    match self {
                        #(#display_match),*
                    }
                    Ok(())
                }
            }
        }
    }

    fn routable_impl(&self) -> TokenStream2 {
        let name = &self.name;
        let site_map = &self.site_map;

        let mut matches = Vec::new();

        // Collect all routes matches
        for route in &self.routes {
            matches.push(route.routable_match(&self.layouts, &self.nests));
        }

        quote! {
            impl dioxus_router::routable::Routable for #name where Self: Clone {
                const SITE_MAP: &'static [dioxus_router::routable::SiteMapSegment] = &[
                    #(#site_map,)*
                ];

                fn render(&self, level: usize) -> ::dioxus::prelude::Element {
                    let myself = self.clone();
                    match (level, myself) {
                        #(#matches)*
                        _ => None
                    }
                }
            }
        }
    }

    fn component_impl(&self) -> TokenStream2 {
        let name = &self.name;
        let props = quote! { ::std::rc::Rc<::std::cell::Cell<dioxus_router::prelude::RouterConfig<#name>>> };

        quote! {
            impl dioxus_core::ComponentFunction<#props> for #name {
                fn rebuild(&self, props: #props) -> dioxus_core::Element {
                    let initial_route = self.clone();
                    rsx! {
                        dioxus_router::prelude::Router::<#name> {
                            config: move || props.take().initial_route(initial_route)
                        }
                    }
                }
            }
        }
    }
}

struct SiteMapSegment {
    pub segment_type: SegmentType,
    pub children: Vec<SiteMapSegment>,
}

impl SiteMapSegment {
    fn new(segments: &[RouteSegment]) -> Option<Self> {
        let mut current = None;
        // walk backwards through the new segments, adding children as we go
        for segment in segments.iter().rev() {
            let segment_type = segment.into();
            let mut segment = SiteMapSegment {
                segment_type,
                children: Vec::new(),
            };
            // if we have a current segment, add it as a child
            if let Some(current) = current.take() {
                segment.children.push(current)
            }
            current = Some(segment);
        }
        current
    }
}

impl ToTokens for SiteMapSegment {
    fn to_tokens(&self, tokens: &mut TokenStream2) {
        let segment_type = &self.segment_type;
        let children = if let SegmentType::Child(ty) = &self.segment_type {
            quote! { #ty::SITE_MAP }
        } else {
            let children = self
                .children
                .iter()
                .map(|child| child.to_token_stream())
                .collect::<Vec<_>>();
            quote! {
                &[
                    #(#children,)*
                ]
            }
        };

        tokens.extend(quote! {
            dioxus_router::routable::SiteMapSegment {
                segment_type: #segment_type,
                children: #children,
            }
        });
    }
}

enum SegmentType {
    Static(String),
    Dynamic(String),
    CatchAll(String),
    Child(Type),
}

impl ToTokens for SegmentType {
    fn to_tokens(&self, tokens: &mut TokenStream2) {
        match self {
            SegmentType::Static(s) => {
                tokens.extend(quote! { dioxus_router::routable::SegmentType::Static(#s) })
            }
            SegmentType::Dynamic(s) => {
                tokens.extend(quote! { dioxus_router::routable::SegmentType::Dynamic(#s) })
            }
            SegmentType::CatchAll(s) => {
                tokens.extend(quote! { dioxus_router::routable::SegmentType::CatchAll(#s) })
            }
            SegmentType::Child(_) => {
                tokens.extend(quote! { dioxus_router::routable::SegmentType::Child })
            }
        }
    }
}

impl<'a> From<&'a RouteSegment> for SegmentType {
    fn from(value: &'a RouteSegment) -> Self {
        match value {
            RouteSegment::Static(s) => SegmentType::Static(s.to_string()),
            RouteSegment::Dynamic(s, _) => SegmentType::Dynamic(s.to_string()),
            RouteSegment::CatchAll(s, _) => SegmentType::CatchAll(s.to_string()),
        }
    }
}<|MERGE_RESOLUTION|>--- conflicted
+++ resolved
@@ -162,11 +162,7 @@
 ///
 /// # `#[layout(component)]`
 ///
-<<<<<<< HEAD
-/// The `#[layout]` attribute is used to define a layout. It takes 1 parameters:
-=======
 /// The `#[layout]` attribute is used to define a layout. It takes 1 parameter:
->>>>>>> 53343bfd
 /// - `component`: The component to render when the route is matched. If not specified, the name of the variant is used
 ///
 /// The layout component allows you to wrap all children of the layout in a component. The child routes are rendered in the Outlet of the layout component. The layout component must take all dynamic parameters of the nests it is nested in.
