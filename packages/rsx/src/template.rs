use dioxus_core::{
    OwnedAttributeValue, OwnedPathSeg, OwnedTraverse, TemplateAttributeValue, TemplateNodeId,
    TextTemplate, TextTemplateSegment, UpdateOp,
};
use proc_macro2::TokenStream;
use quote::TokenStreamExt;
use quote::{quote, ToTokens};
use syn::{Expr, Ident, LitStr};

#[cfg(any(feature = "hot-reload", debug_assertions))]
pub fn try_parse_template(
    rsx: &str,
    location: OwnedCodeLocation,
    previous_template: Option<DynamicTemplateContextBuilder>,
) -> Result<(OwnedTemplate, DynamicTemplateContextBuilder), Error> {
    use crate::CallBody;

    let call_body: CallBody =
        syn::parse_str(rsx).map_err(|e| Error::ParseError(ParseError::new(e, location.clone())))?;
    let mut template_builder = TemplateBuilder::from_roots_always(call_body.roots);
    if let Some(prev) = previous_template {
        template_builder = template_builder
            .try_switch_dynamic_context(prev)
            .ok_or_else(|| {
                Error::RecompileRequiredError(RecompileReason::Variable(
                    "dynamic context updated".to_string(),
                ))
            })?;
    }
    let dyn_ctx = template_builder.dynamic_context.clone();
    Ok((template_builder.try_into_owned(&location)?, dyn_ctx))
}

#[cfg(any(feature = "hot-reload", debug_assertions))]
use hot_reload_imports::*;
#[cfg(any(feature = "hot-reload", debug_assertions))]
mod hot_reload_imports {
    pub use crate::{
        attributes::attrbute_to_static_str,
        elements::element_to_static_str,
        error::{Error, ParseError, RecompileReason},
    };
    pub use dioxus_core::prelude::OwnedTemplate;
    pub use dioxus_core::{
        AttributeDiscription, OwnedAttributeValue, OwnedCodeLocation, OwnedDynamicNodeMapping,
        OwnedTemplateNode, Template, TemplateAttribute, TemplateAttributeValue, TemplateElement,
        TemplateNodeId, TemplateNodeType, TextTemplate, TextTemplateSegment,
    };
    pub use std::collections::HashMap;
}
use crate::{BodyNode, ElementAttr, FormattedSegment, Segment};

struct TemplateElementBuilder {
    tag: Ident,
    attributes: Vec<TemplateAttributeBuilder>,
    children: Vec<TemplateNodeId>,
    listeners: Vec<usize>,
    locally_static: bool,
}

#[cfg(any(feature = "hot-reload", debug_assertions))]
type OwndedTemplateElement = TemplateElement<
    Vec<TemplateAttribute<OwnedAttributeValue>>,
    OwnedAttributeValue,
    Vec<TemplateNodeId>,
    Vec<usize>,
>;

impl TemplateElementBuilder {
    #[cfg(any(feature = "hot-reload", debug_assertions))]
    fn try_into_owned(self, location: &OwnedCodeLocation) -> Result<OwndedTemplateElement, Error> {
        let Self {
            tag,
            attributes,
            children,
            listeners,
            ..
        } = self;
        let (element_tag, element_ns) =
            element_to_static_str(&tag.to_string()).ok_or_else(|| {
                Error::ParseError(ParseError::new(
                    syn::Error::new(tag.span(), format!("unknown element: {}", tag)),
                    location.clone(),
                ))
            })?;

        let mut owned_attributes = Vec::new();
        for a in attributes {
            owned_attributes.push(a.try_into_owned(location, element_tag, element_ns)?);
        }

        Ok(TemplateElement::new(
            element_tag,
            element_ns,
            owned_attributes,
            children,
            listeners,
        ))
    }
}

impl ToTokens for TemplateElementBuilder {
    fn to_tokens(&self, tokens: &mut TokenStream) {
        let Self {
            tag,
            attributes,
            children,
            listeners,
            ..
        } = self;
        let children = children.iter().map(|id| {
            let raw = id.0;
            quote! {TemplateNodeId(#raw)}
        });
        tokens.append_all(quote! {
            TemplateElement::new(
                dioxus_elements::#tag::TAG_NAME,
                dioxus_elements::#tag::NAME_SPACE,
                &[#(#attributes),*],
                &[#(#children),*],
                &[#(#listeners),*],
            )
        })
    }
}

enum AttributeName {
    Ident(Ident),
    Str(LitStr),
}

struct TemplateAttributeBuilder {
    element_tag: Ident,
    name: AttributeName,
    value: TemplateAttributeValue<OwnedAttributeValue>,
}

impl TemplateAttributeBuilder {
    #[cfg(any(feature = "hot-reload", debug_assertions))]
    fn try_into_owned(
        self,
        location: &OwnedCodeLocation,
        element_tag: &'static str,
        element_ns: Option<&'static str>,
    ) -> Result<TemplateAttribute<OwnedAttributeValue>, Error> {
        let Self { name, value, .. } = self;
        let (name, span, literal) = match name {
            AttributeName::Ident(name) => (name.to_string(), name.span(), false),
            AttributeName::Str(name) => (name.value(), name.span(), true),
        };
        let (name, namespace, volatile) = attrbute_to_static_str(&name, element_tag, element_ns)
            .ok_or_else(|| {
                if literal {
                    // literals will be captured when a full recompile is triggered
                    Error::RecompileRequiredError(RecompileReason::Attribute(name.to_string()))
                } else {
                    Error::ParseError(ParseError::new(
                        syn::Error::new(span, format!("unknown attribute: {}", name)),
                        location.clone(),
                    ))
                }
            })?;
        let attribute = AttributeDiscription {
            name,
            namespace,
            volatile,
        };
        Ok(TemplateAttribute { value, attribute })
    }
}

impl ToTokens for TemplateAttributeBuilder {
    fn to_tokens(&self, tokens: &mut TokenStream) {
        let Self {
            element_tag,
            name,
            value,
        } = self;
        let value = match value {
            TemplateAttributeValue::Static(val) => {
                let val = match val {
                    OwnedAttributeValue::Text(txt) => quote! {StaticAttributeValue::Text(#txt)},
                    OwnedAttributeValue::Float32(f) => quote! {StaticAttributeValue::Float32(#f)},
                    OwnedAttributeValue::Float64(f) => quote! {StaticAttributeValue::Float64(#f)},
                    OwnedAttributeValue::Int32(i) => quote! {StaticAttributeValue::Int32(#i)},
                    OwnedAttributeValue::Int64(i) => quote! {StaticAttributeValue::Int64(#i)},
                    OwnedAttributeValue::Uint32(u) => quote! {StaticAttributeValue::Uint32(#u)},
                    OwnedAttributeValue::Uint64(u) => quote! {StaticAttributeValue::Uint64(#u)},
                    OwnedAttributeValue::Bool(b) => quote! {StaticAttributeValue::Bool(#b)},
                    OwnedAttributeValue::Vec3Float(f1, f2, f3) => {
                        quote! {StaticAttributeValue::Vec3Float(#f1, #f2, #f3)}
                    }
                    OwnedAttributeValue::Vec3Int(f1, f2, f3) => {
                        quote! {StaticAttributeValue::Vec3Int(#f1, #f2, #f3)}
                    }
                    OwnedAttributeValue::Vec3Uint(f1, f2, f3) => {
                        quote! {StaticAttributeValue::Vec3Uint(#f1, #f2, #f3)}
                    }
                    OwnedAttributeValue::Vec4Float(f1, f2, f3, f4) => {
                        quote! {StaticAttributeValue::Vec4Float(#f1, #f2, #f3, #f4)}
                    }
                    OwnedAttributeValue::Vec4Int(f1, f2, f3, f4) => {
                        quote! {StaticAttributeValue::Vec4Int(#f1, #f2, #f3, #f4)}
                    }
                    OwnedAttributeValue::Vec4Uint(f1, f2, f3, f4) => {
                        quote! {StaticAttributeValue::Vec4Uint(#f1, #f2, #f3, #f4)}
                    }
                    OwnedAttributeValue::Bytes(b) => {
                        quote! {StaticAttributeValue::Bytes(&[#(#b),*])}
                    }
                    OwnedAttributeValue::Any(_) => todo!(),
                };
                quote! {TemplateAttributeValue::Static(#val)}
            }
            TemplateAttributeValue::Dynamic(idx) => quote! {TemplateAttributeValue::Dynamic(#idx)},
        };
        match name {
            AttributeName::Ident(name) => tokens.append_all(quote! {
                TemplateAttribute{
                    attribute: dioxus_elements::#element_tag::#name,
                    value: #value,
                }
            }),
            AttributeName::Str(lit) => tokens.append_all(quote! {
                TemplateAttribute{
                    attribute: dioxus::prelude::AttributeDiscription{
                        name: #lit,
                        namespace: None,
                        volatile: false
                    },
                    value: #value,
                }
            }),
        }
    }
}

enum TemplateNodeTypeBuilder {
    Element(TemplateElementBuilder),
    Text(TextTemplate<Vec<TextTemplateSegment<String>>, String>),
    DynamicNode(usize),
}

#[cfg(any(feature = "hot-reload", debug_assertions))]
type OwnedTemplateNodeType = TemplateNodeType<
    Vec<TemplateAttribute<OwnedAttributeValue>>,
    OwnedAttributeValue,
    Vec<TemplateNodeId>,
    Vec<usize>,
    Vec<TextTemplateSegment<String>>,
    String,
>;

impl TemplateNodeTypeBuilder {
    #[cfg(any(feature = "hot-reload", debug_assertions))]
    fn try_into_owned(self, location: &OwnedCodeLocation) -> Result<OwnedTemplateNodeType, Error> {
        match self {
            TemplateNodeTypeBuilder::Element(el) => {
                Ok(TemplateNodeType::Element(el.try_into_owned(location)?))
            }
            TemplateNodeTypeBuilder::Text(txt) => Ok(TemplateNodeType::Text(txt)),
            TemplateNodeTypeBuilder::DynamicNode(idx) => Ok(TemplateNodeType::DynamicNode(idx)),
        }
    }
}

impl ToTokens for TemplateNodeTypeBuilder {
    fn to_tokens(&self, tokens: &mut TokenStream) {
        match self {
            TemplateNodeTypeBuilder::Element(el) => tokens.append_all(quote! {
                TemplateNodeType::Element(#el)
            }),
            TemplateNodeTypeBuilder::Text(txt) => {
                let mut length = 0;

                let segments = txt.segments.iter().map(|seg| match seg {
                    TextTemplateSegment::Static(s) => {
                        length += s.len();
                        quote!(TextTemplateSegment::Static(#s))
                    }
                    TextTemplateSegment::Dynamic(idx) => quote!(TextTemplateSegment::Dynamic(#idx)),
                });

                tokens.append_all(quote! {
                    TemplateNodeType::Text(TextTemplate::new(&[#(#segments),*], #length))
                });
            }
            TemplateNodeTypeBuilder::DynamicNode(idx) => tokens.append_all(quote! {
                TemplateNodeType::DynamicNode(#idx)
            }),
        }
    }
}

struct TemplateNodeBuilder {
    id: TemplateNodeId,
    depth: usize,
    parent: Option<TemplateNodeId>,
    node_type: TemplateNodeTypeBuilder,
    fully_static: bool,
}

impl TemplateNodeBuilder {
    #[cfg(any(feature = "hot-reload", debug_assertions))]
    fn try_into_owned(self, location: &OwnedCodeLocation) -> Result<OwnedTemplateNode, Error> {
        let TemplateNodeBuilder {
            id,
            node_type,
            parent,
            depth,
            ..
        } = self;
        let node_type = node_type.try_into_owned(location)?;
        Ok(OwnedTemplateNode {
            id,
            node_type,
            parent,
            depth,
        })
    }

    fn to_tokens(&self, tokens: &mut TokenStream) {
        let Self {
            id,
            node_type,
            parent,
            depth,
            ..
        } = self;
        let raw_id = id.0;
        let parent = match parent {
            Some(id) => {
                let id = id.0;
                quote! {Some(TemplateNodeId(#id))}
            }
            None => quote! {None},
        };

        tokens.append_all(quote! {
            TemplateNode {
                id: TemplateNodeId(#raw_id),
                node_type: #node_type,
                parent: #parent,
                depth: #depth,
            }
        })
    }
}

#[derive(Default)]
pub struct TemplateBuilder {
    nodes: Vec<TemplateNodeBuilder>,
    root_nodes: Vec<TemplateNodeId>,
    dynamic_context: DynamicTemplateContextBuilder,
}

impl TemplateBuilder {
    /// Create a template builder from nodes if it would improve performance to do so.
    pub fn from_roots(roots: Vec<BodyNode>) -> Option<Self> {
        let mut builder = Self::default();

        for (i, root) in roots.into_iter().enumerate() {
            let id = builder.build_node(root, None, vec![i], 0);
            builder.root_nodes.push(id);
        }

        // only build a template if there is at least one static node
        if builder
            .nodes
            .iter()
            .all(|r| matches!(&r.node_type, TemplateNodeTypeBuilder::DynamicNode(_)))
        {
            None
        } else {
            Some(builder)
        }
    }

    /// Create a template builder from nodes regardless of performance.
    #[cfg(any(feature = "hot-reload", debug_assertions))]
    fn from_roots_always(roots: Vec<BodyNode>) -> Self {
        let mut builder = Self::default();

        for (i, root) in roots.into_iter().enumerate() {
            let id = builder.build_node(root, None, vec![i], 0);
            builder.root_nodes.push(id);
        }

        builder
    }

    fn build_node(
        &mut self,
        node: BodyNode,
        parent: Option<TemplateNodeId>,
        path: Vec<usize>,
        depth: usize,
    ) -> TemplateNodeId {
        let id = TemplateNodeId(self.nodes.len());
        match node {
            BodyNode::Element(el) => {
                let mut locally_static = true;
                let mut attributes = Vec::new();
                let mut listeners = Vec::new();
                for attr in el.attributes {
                    match attr.attr {
                        ElementAttr::AttrText { name, value } => {
                            if let Some(static_value) = value.to_static() {
                                attributes.push(TemplateAttributeBuilder {
                                    element_tag: el.name.clone(),
                                    name: AttributeName::Ident(name),
                                    value: TemplateAttributeValue::Static(
                                        OwnedAttributeValue::Text(static_value),
                                    ),
                                })
                            } else {
                                locally_static = false;
                                attributes.push(TemplateAttributeBuilder {
                                    element_tag: el.name.clone(),
                                    name: AttributeName::Ident(name),
                                    value: TemplateAttributeValue::Dynamic(
<<<<<<< HEAD
                                        if attr.maybe{
                                            self.dynamic_context.add_attr(quote!((#value).map(|value| AttributeValue::Text(
                                                dioxus::core::exports::bumpalo::format!(in __bump, "{}", value)
                                                    .into_bump_str()
                                            ))))
                                        }else{
                                            self.dynamic_context.add_attr(quote!(Some(AttributeValue::Text(
                                                dioxus::core::exports::bumpalo::format!(in __bump, "{}", #value)
                                                    .into_bump_str()
                                            ))))
                                        },
=======
                                        self.dynamic_context.add_attr(quote!(#value)),
>>>>>>> 3b7b5033
                                    ),
                                })
                            }
                        }
                        ElementAttr::CustomAttrText { name, value } => {
                            if let Some(static_value) = value.to_static() {
                                attributes.push(TemplateAttributeBuilder {
                                    element_tag: el.name.clone(),
                                    name: AttributeName::Str(name),
                                    value: TemplateAttributeValue::Static(
                                        OwnedAttributeValue::Text(static_value),
                                    ),
                                })
                            } else {
                                locally_static = false;
                                attributes.push(TemplateAttributeBuilder {
                                    element_tag: el.name.clone(),
                                    name: AttributeName::Str(name),
                                    value: TemplateAttributeValue::Dynamic(
<<<<<<< HEAD
                                        if attr.maybe{
                                            self.dynamic_context.add_attr(quote!((#value).map(|value| AttributeValue::Text(
                                                dioxus::core::exports::bumpalo::format!(in __bump, "{}", value)
                                                    .into_bump_str()
                                            ))))
                                        }else{
                                            self.dynamic_context.add_attr(quote!(Some(AttributeValue::Text(
                                                dioxus::core::exports::bumpalo::format!(in __bump, "{}", #value)
                                                    .into_bump_str()
                                            ))))
                                        },
=======
                                        self.dynamic_context.add_attr(quote!(#value)),
>>>>>>> 3b7b5033
                                    ),
                                })
                            }
                        }
                        ElementAttr::AttrExpression { name, value } => {
                            locally_static = false;
                            attributes.push(TemplateAttributeBuilder {
                                element_tag: el.name.clone(),
                                name: AttributeName::Ident(name),
                                value: TemplateAttributeValue::Dynamic(
<<<<<<< HEAD
                                    if attr.maybe{
                                        self.dynamic_context.add_attr(quote!((#value).map(|value| AttributeValue::Text(
                                            dioxus::core::exports::bumpalo::format!(in __bump, "{}", value)
                                                .into_bump_str()
                                        ))))
                                    }else{
                                        self.dynamic_context.add_attr(quote!(Some(AttributeValue::Text(
                                            dioxus::core::exports::bumpalo::format!(in __bump, "{}", #value)
                                                .into_bump_str()
                                        ))))
                                    },
=======
                                    self.dynamic_context.add_attr(quote!(#value)),
>>>>>>> 3b7b5033
                                ),
                            })
                        }
                        ElementAttr::CustomAttrExpression { name, value } => {
                            locally_static = false;
                            attributes.push(TemplateAttributeBuilder {
                                element_tag: el.name.clone(),
                                name: AttributeName::Str(name),
                                value: TemplateAttributeValue::Dynamic(
<<<<<<< HEAD
                                    if attr.maybe{
                                        self.dynamic_context.add_attr(quote!((#value).map(|value| AttributeValue::Text(
                                            dioxus::core::exports::bumpalo::format!(in __bump, "{}", value)
                                                .into_bump_str()
                                        ))))
                                    }else{
                                        self.dynamic_context.add_attr(quote!(Some(AttributeValue::Text(
                                            dioxus::core::exports::bumpalo::format!(in __bump, "{}", #value)
                                                .into_bump_str()
                                        ))))
                                    },
=======
                                    self.dynamic_context.add_attr(quote!(#value)),
>>>>>>> 3b7b5033
                                ),
                            })
                        }
                        ElementAttr::EventTokens { name, tokens } => {
                            locally_static = false;
                            listeners.push(self.dynamic_context.add_listener(name, tokens))
                        }
                    }
                }
                if let Some(key) = el.key {
                    self.dynamic_context.add_key(quote!(
                        dioxus::core::exports::bumpalo::format!(in __bump, "{}", #key)
                            .into_bump_str()
                    ));
                }
                self.nodes.push(TemplateNodeBuilder {
                    id,
                    node_type: TemplateNodeTypeBuilder::Element(TemplateElementBuilder {
                        tag: el.name,
                        attributes,
                        children: Vec::new(),
                        listeners,
                        locally_static,
                    }),
                    parent,
                    depth,
                    fully_static: false,
                });
                let children: Vec<_> = el
                    .children
                    .into_iter()
                    .enumerate()
                    .map(|(i, child)| {
                        let mut new_path = path.clone();
                        new_path.push(i);
                        self.build_node(child, Some(id), new_path, depth + 1)
                    })
                    .collect();
                let children_fully_static = children.iter().all(|c| self.nodes[c.0].fully_static);
                let parent = &mut self.nodes[id.0];
                parent.fully_static = locally_static && children_fully_static;
                if let TemplateNodeTypeBuilder::Element(element) = &mut parent.node_type {
                    element.children = children;
                }
            }

            BodyNode::Component(comp) => {
                self.nodes.push(TemplateNodeBuilder {
                    id,
                    node_type: TemplateNodeTypeBuilder::DynamicNode(
                        self.dynamic_context.add_node(BodyNode::Component(comp)),
                    ),
                    parent,
                    depth,
                    fully_static: false,
                });
            }

            BodyNode::Text(txt) => {
                let mut segments = Vec::new();
                let mut length = 0;
                let mut fully_static = true;

                for segment in txt.segments {
                    segments.push(match segment {
                        Segment::Literal(lit) => {
                            length += lit.len();
                            TextTemplateSegment::Static(lit)
                        }
                        Segment::Formatted(fmted) => {
                            fully_static = false;
                            TextTemplateSegment::Dynamic(self.dynamic_context.add_text(fmted))
                        }
                    })
                }

                self.nodes.push(TemplateNodeBuilder {
                    id,
                    node_type: TemplateNodeTypeBuilder::Text(TextTemplate::new(segments, length)),
                    parent,
                    depth,
                    fully_static,
                });
            }

            BodyNode::RawExpr(expr) => {
                self.nodes.push(TemplateNodeBuilder {
                    id,
                    node_type: TemplateNodeTypeBuilder::DynamicNode(
                        self.dynamic_context.add_node(BodyNode::RawExpr(expr)),
                    ),
                    parent,
                    depth,
                    fully_static: false,
                });
            }
        }
        id
    }

    #[cfg(any(feature = "hot-reload", debug_assertions))]
    pub fn try_switch_dynamic_context(
        mut self,
        dynamic_context: DynamicTemplateContextBuilder,
    ) -> Option<Self> {
        let attribute_mapping: HashMap<String, usize> = dynamic_context
            .attributes
            .iter()
            .enumerate()
            .map(|(i, ts)| (ts.to_string(), i))
            .collect();
        let text_mapping: HashMap<String, usize> = dynamic_context
            .text
            .iter()
            .enumerate()
            .map(|(i, ts)| (ts.to_token_stream().to_string(), i))
            .collect();
        let listener_mapping: HashMap<(String, Expr), usize> = dynamic_context
            .listeners
            .iter()
            .enumerate()
            .map(|(i, ts)| (ts.clone(), i))
            .collect();
        let node_mapping: HashMap<String, usize> = dynamic_context
            .nodes
            .iter()
            .enumerate()
            .map(|(i, ts)| (ts.to_token_stream().to_string(), i))
            .collect();

        for node in &mut self.nodes {
            match &mut node.node_type {
                TemplateNodeTypeBuilder::Element(element) => {
                    for listener in &mut element.listeners {
                        *listener =
                            *listener_mapping.get(&self.dynamic_context.listeners[*listener])?;
                    }
                    for attribute in &mut element.attributes {
                        if let TemplateAttributeValue::Dynamic(idx) = &mut attribute.value {
                            *idx = *attribute_mapping
                                .get(&self.dynamic_context.attributes[*idx].to_string())?;
                        }
                    }
                }
                TemplateNodeTypeBuilder::Text(txt) => {
                    for seg in &mut txt.segments {
                        if let TextTemplateSegment::Dynamic(idx) = seg {
                            *idx = *text_mapping.get(
                                &self.dynamic_context.text[*idx]
                                    .to_token_stream()
                                    .to_string(),
                            )?;
                        }
                    }
                }
                TemplateNodeTypeBuilder::DynamicNode(idx) => {
                    *idx = *node_mapping.get(
                        &self.dynamic_context.nodes[*idx]
                            .to_token_stream()
                            .to_string(),
                    )?;
                }
            }
        }
        self.dynamic_context = dynamic_context;

        Some(self)
    }

    #[cfg(any(feature = "hot-reload", debug_assertions))]
    pub fn try_into_owned(self, location: &OwnedCodeLocation) -> Result<OwnedTemplate, Error> {
        let mut nodes = Vec::new();
        let dynamic_mapping = self.dynamic_mapping(&nodes);
        let dynamic_path = self.dynamic_path();
        for node in self.nodes {
            nodes.push(node.try_into_owned(location)?);
        }

        Ok(OwnedTemplate {
            nodes,
            root_nodes: self.root_nodes,
            dynamic_mapping,
            dynamic_path,
        })
    }

    #[cfg(any(feature = "hot-reload", debug_assertions))]
    pub fn dynamic_mapping(
        &self,
        resolved_nodes: &Vec<OwnedTemplateNode>,
    ) -> OwnedDynamicNodeMapping {
        let dynamic_context = &self.dynamic_context;
        let mut node_mapping = vec![None; dynamic_context.nodes.len()];
        let nodes = &self.nodes;
        for n in nodes {
            if let TemplateNodeTypeBuilder::DynamicNode(idx) = &n.node_type {
                node_mapping[*idx] = Some(n.id)
            }
        }
        let mut text_mapping = vec![Vec::new(); dynamic_context.text.len()];
        for n in nodes {
            if let TemplateNodeTypeBuilder::Text(txt) = &n.node_type {
                for seg in &txt.segments {
                    match seg {
                        TextTemplateSegment::Static(_) => (),
                        TextTemplateSegment::Dynamic(idx) => text_mapping[*idx].push(n.id),
                    }
                }
            }
        }
        let mut attribute_mapping = vec![Vec::new(); dynamic_context.attributes.len()];
        for n in nodes {
            if let TemplateNodeTypeBuilder::Element(el) = &n.node_type {
                for (i, attr) in el.attributes.iter().enumerate() {
                    match attr.value {
                        TemplateAttributeValue::Static(_) => (),
                        TemplateAttributeValue::Dynamic(idx) => {
                            attribute_mapping[idx].push((n.id, i));
                        }
                    }
                }
            }
        }
        let mut listener_mapping = Vec::new();
        for n in nodes {
            if let TemplateNodeTypeBuilder::Element(el) = &n.node_type {
                if !el.listeners.is_empty() {
                    listener_mapping.push(n.id);
                }
            }
        }

        let mut volatile_mapping = Vec::new();
        for n in resolved_nodes {
            if let TemplateNodeType::Element(el) = &n.node_type {
                for (i, attr) in el.attributes.iter().enumerate() {
                    if attr.attribute.volatile {
                        volatile_mapping.push((n.id, i));
                    }
                }
            }
        }

        OwnedDynamicNodeMapping::new(
            node_mapping,
            text_mapping,
            attribute_mapping,
            volatile_mapping,
            listener_mapping,
        )
    }

    fn dynamic_path(&self) -> Option<OwnedPathSeg> {
        let mut last_seg: Option<OwnedPathSeg> = None;
        let mut nodes_to_insert_after = Vec::new();
        // iterating from the last root to the first
        for root in self.root_nodes.iter().rev() {
            let root_node = &self.nodes[root.0];
            if let TemplateNodeTypeBuilder::DynamicNode(_) = root_node.node_type {
                match &mut last_seg {
                    // if there has been no static nodes, we can append the child to the parent node
                    None => nodes_to_insert_after.push(*root),
                    // otherwise we insert the child before the last static node
                    Some(seg) => {
                        seg.ops.push(UpdateOp::InsertBefore(*root));
                    }
                }
            } else if let Some(mut new) = self.construct_path_segment(*root) {
                if let Some(last) = last_seg.take() {
                    match new.traverse {
                        OwnedTraverse::Halt => {
                            new.traverse = OwnedTraverse::NextSibling(Box::new(last));
                        }
                        OwnedTraverse::FirstChild(b) => {
                            new.traverse = OwnedTraverse::Both(Box::new((*b, last)));
                        }
                        _ => unreachable!(),
                    }
                } else {
                    for node in nodes_to_insert_after.drain(..) {
                        new.ops.push(UpdateOp::InsertAfter(node));
                    }
                }
                last_seg = Some(new);
            } else if let Some(last) = last_seg.take() {
                last_seg = Some(OwnedPathSeg {
                    ops: Vec::new(),
                    traverse: OwnedTraverse::NextSibling(Box::new(last)),
                });
            }
        }
        last_seg
    }

    fn construct_path_segment(&self, node_id: TemplateNodeId) -> Option<OwnedPathSeg> {
        let n = &self.nodes[node_id.0];
        if n.fully_static {
            return None;
        }
        match &n.node_type {
            TemplateNodeTypeBuilder::Element(el) => {
                let mut last_seg: Option<OwnedPathSeg> = None;
                let mut children_to_append = Vec::new();
                // iterating from the last child to the first
                for child in el.children.iter().rev() {
                    let child_node = &self.nodes[child.0];
                    if let TemplateNodeTypeBuilder::DynamicNode(_) = child_node.node_type {
                        match &mut last_seg {
                            // if there has been no static nodes, we can append the child to the parent node
                            None => children_to_append.push(*child),
                            // otherwise we insert the child before the last static node
                            Some(seg) => {
                                seg.ops.push(UpdateOp::InsertBefore(*child));
                            }
                        }
                    } else if let Some(mut new) = self.construct_path_segment(*child) {
                        if let Some(last) = last_seg.take() {
                            match new.traverse {
                                OwnedTraverse::Halt => {
                                    new.traverse = OwnedTraverse::NextSibling(Box::new(last));
                                }
                                OwnedTraverse::FirstChild(b) => {
                                    new.traverse = OwnedTraverse::Both(Box::new((*b, last)));
                                }
                                _ => unreachable!(),
                            }
                        }
                        last_seg = Some(new);
                    } else if let Some(last) = last_seg.take() {
                        last_seg = Some(OwnedPathSeg {
                            ops: Vec::new(),
                            traverse: OwnedTraverse::NextSibling(Box::new(last)),
                        });
                    }
                }
                let mut ops = Vec::new();
                if !el.locally_static || n.parent.is_none() {
                    ops.push(UpdateOp::StoreNode(node_id));
                }
                for child in children_to_append.into_iter().rev() {
                    ops.push(UpdateOp::AppendChild(child));
                }
                Some(OwnedPathSeg {
                    ops,
                    traverse: match last_seg {
                        Some(last) => OwnedTraverse::FirstChild(Box::new(last)),
                        None => OwnedTraverse::Halt,
                    },
                })
            }
            TemplateNodeTypeBuilder::Text(_) => Some(OwnedPathSeg {
                ops: vec![UpdateOp::StoreNode(n.id)],
                traverse: dioxus_core::OwnedTraverse::Halt,
            }),
            TemplateNodeTypeBuilder::DynamicNode(_) => unreachable!(
                "constructing path segment for dynamic nodes is handled in the parent node"
            ),
        }
    }
}

impl ToTokens for TemplateBuilder {
    fn to_tokens(&self, tokens: &mut TokenStream) {
        let Self {
            nodes,
            root_nodes,
            dynamic_context,
        } = self;

        let mut node_mapping = vec![None; dynamic_context.nodes.len()];
        for n in nodes {
            if let TemplateNodeTypeBuilder::DynamicNode(idx) = &n.node_type {
                node_mapping[*idx] = Some(n.id);
            }
        }
        let mut text_mapping = vec![Vec::new(); dynamic_context.text.len()];
        for n in nodes {
            if let TemplateNodeTypeBuilder::Text(txt) = &n.node_type {
                for seg in &txt.segments {
                    match seg {
                        TextTemplateSegment::Static(_) => (),
                        TextTemplateSegment::Dynamic(idx) => text_mapping[*idx].push(n.id),
                    }
                }
            }
        }
        let mut attribute_mapping = vec![Vec::new(); dynamic_context.attributes.len()];
        for n in nodes {
            if let TemplateNodeTypeBuilder::Element(el) = &n.node_type {
                for (i, attr) in el.attributes.iter().enumerate() {
                    match attr.value {
                        TemplateAttributeValue::Static(_) => (),
                        TemplateAttributeValue::Dynamic(idx) => {
                            attribute_mapping[idx].push((n.id, i));
                        }
                    }
                }
            }
        }
        let mut listener_mapping = Vec::new();
        for n in nodes {
            if let TemplateNodeTypeBuilder::Element(el) = &n.node_type {
                if !el.listeners.is_empty() {
                    listener_mapping.push(n.id);
                }
            }
        }

        let root_nodes = root_nodes.iter().map(|id| {
            let raw = id.0;
            quote! { TemplateNodeId(#raw) }
        });
        let node_mapping_quoted = node_mapping.iter().map(|op| match op {
            Some(id) => {
                let raw_id = id.0;
                quote! {Some(TemplateNodeId(#raw_id))}
            }
            None => quote! {None},
        });
        let text_mapping_quoted = text_mapping.iter().map(|inner| {
            let raw = inner.iter().map(|id| id.0);
            quote! {&[#(TemplateNodeId(#raw)),*]}
        });
        let attribute_mapping_quoted = attribute_mapping.iter().map(|inner| {
            let raw = inner.iter().map(|(id, _)| id.0);
            let indecies = inner.iter().map(|(_, idx)| idx);
            quote! {&[#((TemplateNodeId(#raw), #indecies)),*]}
        });
        let listener_mapping_quoted = listener_mapping.iter().map(|id| {
            let raw = id.0;
            quote! {TemplateNodeId(#raw)}
        });
        let mut nodes_quoted = TokenStream::new();
        for n in nodes {
            n.to_tokens(&mut nodes_quoted);
            quote! {,}.to_tokens(&mut nodes_quoted);
        }

        let dynamic_path = match self.dynamic_path() {
            Some(seg) => {
                let seg = quote_owned_segment(seg);
                quote! {Some(#seg)}
            }
            None => quote! {None},
        };

        let quoted = quote! {
            {
                const __NODES: dioxus::prelude::StaticTemplateNodes = &[#nodes_quoted];
                const __TEXT_MAPPING: &'static [&'static [dioxus::prelude::TemplateNodeId]] = &[#(#text_mapping_quoted),*];
                const __ATTRIBUTE_MAPPING: &'static [&'static [(dioxus::prelude::TemplateNodeId, usize)]] = &[#(#attribute_mapping_quoted),*];
                const __ROOT_NODES: &'static [dioxus::prelude::TemplateNodeId] = &[#(#root_nodes),*];
                const __NODE_MAPPING: &'static [Option<dioxus::prelude::TemplateNodeId>] = &[#(#node_mapping_quoted),*];
                const __NODES_WITH_LISTENERS: &'static [dioxus::prelude::TemplateNodeId] = &[#(#listener_mapping_quoted),*];
                static __VOLITALE_MAPPING_INNER: dioxus::core::exports::once_cell::sync::Lazy<Vec<(dioxus::prelude::TemplateNodeId, usize)>> = dioxus::core::exports::once_cell::sync::Lazy::new(||{
                    // check each property to see if it is volatile
                    let mut volatile = Vec::new();
                    for n in __NODES {
                        if let TemplateNodeType::Element(el) = &n.node_type {
                            for (i, attr) in el.attributes.iter().enumerate() {
                                if attr.attribute.volatile {
                                    volatile.push((n.id, i));
                                }
                            }
                        }
                    }
                    volatile
                });
                static __VOLITALE_MAPPING: &'static dioxus::core::exports::once_cell::sync::Lazy<Vec<(dioxus::prelude::TemplateNodeId, usize)>> = &__VOLITALE_MAPPING_INNER;
                static __STATIC_VOLITALE_MAPPING: dioxus::prelude::LazyStaticVec<(dioxus::prelude::TemplateNodeId, usize)> = LazyStaticVec(__VOLITALE_MAPPING);
                static __TEMPLATE: dioxus::prelude::Template = Template::Static(&StaticTemplate {
                    nodes: __NODES,
                    root_nodes: __ROOT_NODES,
                    dynamic_mapping: StaticDynamicNodeMapping::new(__NODE_MAPPING, __TEXT_MAPPING, __ATTRIBUTE_MAPPING, __STATIC_VOLITALE_MAPPING, __NODES_WITH_LISTENERS),
                    dynamic_path: #dynamic_path,
                });

                let __bump = __cx.bump();
                __cx.template_ref(dioxus::prelude::TemplateId(get_line_num!()), __TEMPLATE.clone(), #dynamic_context)
            }
        };

        tokens.append_all(quoted)
    }
}

#[derive(Default, Clone, Debug)]
pub struct DynamicTemplateContextBuilder {
    nodes: Vec<BodyNode>,
    text: Vec<FormattedSegment>,
    attributes: Vec<TokenStream>,
    listeners: Vec<(String, Expr)>,
    key: Option<TokenStream>,
}

impl DynamicTemplateContextBuilder {
    fn add_node(&mut self, node: BodyNode) -> usize {
        let node_id = self.nodes.len();

        self.nodes.push(node);

        node_id
    }

    fn add_text(&mut self, text: FormattedSegment) -> usize {
        let text_id = self.text.len();

        self.text.push(text);

        text_id
    }

    fn add_attr(&mut self, attr: TokenStream) -> usize {
        let attr_id = self.attributes.len();

        self.attributes.push(attr);

        attr_id
    }

    fn add_listener(&mut self, name: Ident, listener: Expr) -> usize {
        let listener_id = self.listeners.len();

        self.listeners.push((name.to_string(), listener));

        listener_id
    }

    fn add_key(&mut self, key: TokenStream) {
        self.key = Some(key);
    }
}

impl ToTokens for DynamicTemplateContextBuilder {
    fn to_tokens(&self, tokens: &mut TokenStream) {
        let nodes = &self.nodes;
        let text = &self.text;
        let attributes = &self.attributes;
        let listeners_names = self
            .listeners
            .iter()
            .map(|(n, _)| syn::parse_str::<Ident>(n).expect(n));
        let listeners_exprs = self.listeners.iter().map(|(_, e)| e);
        let key = match &self.key {
            Some(k) => quote!(Some(#k)),
            None => quote!(None),
        };
        tokens.append_all(quote! {
            TemplateContext {
                nodes: __cx.bump().alloc([#(#nodes),*]),
                text_segments: __cx.bump().alloc([#(&*dioxus::core::exports::bumpalo::format!(in __bump, "{}", #text).into_bump_str()),*]),
                attributes: __cx.bump().alloc([#({#attributes}.into_value(__cx.bump())),*]),
                listeners: __cx.bump().alloc([#(dioxus_elements::on::#listeners_names(__cx, #listeners_exprs)),*]),
                key: #key,
            }
        })
    }
}

fn quote_owned_segment(seg: OwnedPathSeg) -> proc_macro2::TokenStream {
    let OwnedPathSeg { ops, traverse } = seg;

    let ops = ops
        .into_iter()
        .map(|op| match op {
            UpdateOp::StoreNode(id) => {
                let id = quote_template_node_id(id);
                quote!(UpdateOp::StoreNode(#id))
            }
            UpdateOp::InsertBefore(id) => {
                let id = quote_template_node_id(id);
                quote!(UpdateOp::InsertBefore(#id))
            }
            UpdateOp::InsertAfter(id) => {
                let id = quote_template_node_id(id);
                quote!(UpdateOp::InsertAfter(#id))
            }
            UpdateOp::AppendChild(id) => {
                let id = quote_template_node_id(id);
                quote!(UpdateOp::AppendChild(#id))
            }
        })
        .collect::<Vec<_>>();

    let traverse = quote_owned_traverse(traverse);

    quote! {
        StaticPathSeg {
            ops: &[#(#ops),*],
            traverse: #traverse,
        }
    }
}

fn quote_owned_traverse(traverse: OwnedTraverse) -> proc_macro2::TokenStream {
    match traverse {
        OwnedTraverse::Halt => {
            quote! {StaticTraverse::Halt}
        }
        OwnedTraverse::FirstChild(seg) => {
            let seg = quote_owned_segment(*seg);
            quote! {StaticTraverse::FirstChild(&#seg)}
        }
        OwnedTraverse::NextSibling(seg) => {
            let seg = quote_owned_segment(*seg);
            quote! {StaticTraverse::NextSibling(&#seg)}
        }
        OwnedTraverse::Both(b) => {
            let (child, sibling) = *b;
            let child = quote_owned_segment(child);
            let sibling = quote_owned_segment(sibling);
            quote! {StaticTraverse::Both(&(#child, #sibling))}
        }
    }
}

fn quote_template_node_id(id: TemplateNodeId) -> proc_macro2::TokenStream {
    let raw = id.0;
    quote! {
        TemplateNodeId(#raw)
    }
}<|MERGE_RESOLUTION|>--- conflicted
+++ resolved
@@ -418,23 +418,11 @@
                                 attributes.push(TemplateAttributeBuilder {
                                     element_tag: el.name.clone(),
                                     name: AttributeName::Ident(name),
-                                    value: TemplateAttributeValue::Dynamic(
-<<<<<<< HEAD
-                                        if attr.maybe{
-                                            self.dynamic_context.add_attr(quote!((#value).map(|value| AttributeValue::Text(
-                                                dioxus::core::exports::bumpalo::format!(in __bump, "{}", value)
-                                                    .into_bump_str()
-                                            ))))
-                                        }else{
-                                            self.dynamic_context.add_attr(quote!(Some(AttributeValue::Text(
-                                                dioxus::core::exports::bumpalo::format!(in __bump, "{}", #value)
-                                                    .into_bump_str()
-                                            ))))
-                                        },
-=======
-                                        self.dynamic_context.add_attr(quote!(#value)),
->>>>>>> 3b7b5033
-                                    ),
+                                    value: TemplateAttributeValue::Dynamic(if attr.maybe {
+                                        self.dynamic_context.add_attr(quote!(#value))
+                                    } else {
+                                        self.dynamic_context.add_attr(quote!(Some(#value)))
+                                    }),
                                 })
                             }
                         }
@@ -452,23 +440,11 @@
                                 attributes.push(TemplateAttributeBuilder {
                                     element_tag: el.name.clone(),
                                     name: AttributeName::Str(name),
-                                    value: TemplateAttributeValue::Dynamic(
-<<<<<<< HEAD
-                                        if attr.maybe{
-                                            self.dynamic_context.add_attr(quote!((#value).map(|value| AttributeValue::Text(
-                                                dioxus::core::exports::bumpalo::format!(in __bump, "{}", value)
-                                                    .into_bump_str()
-                                            ))))
-                                        }else{
-                                            self.dynamic_context.add_attr(quote!(Some(AttributeValue::Text(
-                                                dioxus::core::exports::bumpalo::format!(in __bump, "{}", #value)
-                                                    .into_bump_str()
-                                            ))))
-                                        },
-=======
-                                        self.dynamic_context.add_attr(quote!(#value)),
->>>>>>> 3b7b5033
-                                    ),
+                                    value: TemplateAttributeValue::Dynamic(if attr.maybe {
+                                        self.dynamic_context.add_attr(quote!(#value))
+                                    } else {
+                                        self.dynamic_context.add_attr(quote!(Some(#value)))
+                                    }),
                                 })
                             }
                         }
@@ -477,23 +453,11 @@
                             attributes.push(TemplateAttributeBuilder {
                                 element_tag: el.name.clone(),
                                 name: AttributeName::Ident(name),
-                                value: TemplateAttributeValue::Dynamic(
-<<<<<<< HEAD
-                                    if attr.maybe{
-                                        self.dynamic_context.add_attr(quote!((#value).map(|value| AttributeValue::Text(
-                                            dioxus::core::exports::bumpalo::format!(in __bump, "{}", value)
-                                                .into_bump_str()
-                                        ))))
-                                    }else{
-                                        self.dynamic_context.add_attr(quote!(Some(AttributeValue::Text(
-                                            dioxus::core::exports::bumpalo::format!(in __bump, "{}", #value)
-                                                .into_bump_str()
-                                        ))))
-                                    },
-=======
-                                    self.dynamic_context.add_attr(quote!(#value)),
->>>>>>> 3b7b5033
-                                ),
+                                value: TemplateAttributeValue::Dynamic(if attr.maybe {
+                                    self.dynamic_context.add_attr(quote!(#value))
+                                } else {
+                                    self.dynamic_context.add_attr(quote!(Some(#value)))
+                                }),
                             })
                         }
                         ElementAttr::CustomAttrExpression { name, value } => {
@@ -501,23 +465,11 @@
                             attributes.push(TemplateAttributeBuilder {
                                 element_tag: el.name.clone(),
                                 name: AttributeName::Str(name),
-                                value: TemplateAttributeValue::Dynamic(
-<<<<<<< HEAD
-                                    if attr.maybe{
-                                        self.dynamic_context.add_attr(quote!((#value).map(|value| AttributeValue::Text(
-                                            dioxus::core::exports::bumpalo::format!(in __bump, "{}", value)
-                                                .into_bump_str()
-                                        ))))
-                                    }else{
-                                        self.dynamic_context.add_attr(quote!(Some(AttributeValue::Text(
-                                            dioxus::core::exports::bumpalo::format!(in __bump, "{}", #value)
-                                                .into_bump_str()
-                                        ))))
-                                    },
-=======
-                                    self.dynamic_context.add_attr(quote!(#value)),
->>>>>>> 3b7b5033
-                                ),
+                                value: TemplateAttributeValue::Dynamic(if attr.maybe {
+                                    self.dynamic_context.add_attr(quote!(#value))
+                                } else {
+                                    self.dynamic_context.add_attr(quote!(Some(#value)))
+                                }),
                             })
                         }
                         ElementAttr::EventTokens { name, tokens } => {
@@ -1068,7 +1020,7 @@
             TemplateContext {
                 nodes: __cx.bump().alloc([#(#nodes),*]),
                 text_segments: __cx.bump().alloc([#(&*dioxus::core::exports::bumpalo::format!(in __bump, "{}", #text).into_bump_str()),*]),
-                attributes: __cx.bump().alloc([#({#attributes}.into_value(__cx.bump())),*]),
+                attributes: __cx.bump().alloc([#({#attributes}.map(|attr| attr.into_value(__cx.bump()))),*]),
                 listeners: __cx.bump().alloc([#(dioxus_elements::on::#listeners_names(__cx, #listeners_exprs)),*]),
                 key: #key,
             }
