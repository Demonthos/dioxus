use super::*;

use proc_macro2::{Span, TokenStream as TokenStream2};
use quote::{quote, ToTokens, TokenStreamExt};
use syn::{
    parse::{Parse, ParseBuffer, ParseStream},
    Error, Expr, Ident, LitStr, Result, Token,
};

// =======================================
// Parse the VNode::Element type
// =======================================
#[derive(PartialEq, Eq, Clone, Debug, Hash)]
pub struct Element {
    pub name: Ident,
    pub key: Option<IfmtInput>,
    pub attributes: Vec<ElementAttrNamed>,
    pub children: Vec<BodyNode>,
    pub _is_static: bool,
}

impl Parse for Element {
    fn parse(stream: ParseStream) -> Result<Self> {
        let el_name = Ident::parse(stream)?;

        // parse the guts
        let content: ParseBuffer;
        syn::braced!(content in stream);

        let mut attributes: Vec<ElementAttrNamed> = vec![];
        let mut children: Vec<BodyNode> = vec![];
        let mut key = None;
        let mut _el_ref = None;

        // parse fields with commas
        // break when we don't get this pattern anymore
        // start parsing bodynodes
        // "def": 456,
        // abc: 123,
        loop {
            // Parse the raw literal fields
            if content.peek(LitStr)
                && ((content.peek2(Token![?]) && content.peek3(Token![:]))
                    || content.peek2(Token![:]))
            {
                let name = content.parse::<LitStr>()?;
                let ident = name.clone();
                let maybe = content.peek(Token![?]);
                if maybe {
                    content.parse::<Token![?]>()?;
                }

                content.parse::<Token![:]>()?;

                if content.peek(LitStr) && content.peek2(Token![,]) {
                    let value = content.parse()?;
                    attributes.push(ElementAttrNamed {
                        maybe,
                        el_name: el_name.clone(),
                        attr: ElementAttr::CustomAttrText { name, value },
                    });
                } else {
                    let value = content.parse::<Expr>()?;

                    attributes.push(ElementAttrNamed {
                        maybe,
                        el_name: el_name.clone(),
                        attr: ElementAttr::CustomAttrExpression { name, value },
                    });
                }

                if content.is_empty() {
                    break;
                }

                if content.parse::<Token![,]>().is_err() {
                    missing_trailing_comma!(ident.span());
                }
                continue;
            }

            if content.peek(Ident)
                && ((content.peek2(Token![?]) && content.peek3(Token![:]))
                    || content.peek2(Token![:]))
            {
                let name = content.parse::<Ident>()?;
                let maybe = content.peek(Token![?]);
                if maybe {
                    content.parse::<Token![?]>()?;
                }

                let ident = name.clone();

                let name_str = name.to_string();
                content.parse::<Token![:]>()?;

                if name_str.starts_with("on") {
                    attributes.push(ElementAttrNamed {
                        maybe,
                        el_name: el_name.clone(),
                        attr: ElementAttr::EventTokens {
                            name,
                            tokens: content.parse()?,
                        },
                    });
                } else {
                    match name_str.as_str() {
                        "key" => {
                            key = Some(content.parse()?);
                        }
                        "classes" => todo!("custom class list not supported yet"),
                        // "namespace" => todo!("custom namespace not supported yet"),
                        "node_ref" => {
                            _el_ref = Some(content.parse::<Expr>()?);
                        }
                        _ => {
                            if content.peek(LitStr) {
                                attributes.push(ElementAttrNamed {
                                    maybe,
                                    el_name: el_name.clone(),
                                    attr: ElementAttr::AttrText {
                                        name,
                                        value: content.parse()?,
                                    },
                                });
                            } else {
                                attributes.push(ElementAttrNamed {
                                    maybe,
                                    el_name: el_name.clone(),
                                    attr: ElementAttr::AttrExpression {
                                        name,
                                        value: content.parse()?,
                                    },
                                });
                            }
                        }
                    }
                }

                if content.is_empty() {
                    break;
                }

                // todo: add a message saying you need to include commas between fields
                if content.parse::<Token![,]>().is_err() {
                    missing_trailing_comma!(ident.span());
                }
                continue;
            }

            break;
        }

        while !content.is_empty() {
            if (content.peek(LitStr) && content.peek2(Token![:])) && !content.peek3(Token![:]) {
                attr_after_element!(content.span());
            }

            if (content.peek(Ident) && content.peek2(Token![:])) && !content.peek3(Token![:]) {
                attr_after_element!(content.span());
            }

            children.push(content.parse::<BodyNode>()?);
            // consume comma if it exists
            // we don't actually care if there *are* commas after elements/text
            if content.peek(Token![,]) {
                let _ = content.parse::<Token![,]>();
            }
        }

        Ok(Self {
            key,
            name: el_name,
            attributes,
            children,
            _is_static: false,
        })
    }
}

impl ToTokens for Element {
    fn to_tokens(&self, tokens: &mut TokenStream2) {
        let name = &self.name;
        let children = &self.children;

        let key = match &self.key {
            Some(ty) => quote! { Some(#ty) },
            None => quote! { None },
        };

        let listeners = self
            .attributes
            .iter()
            .filter(|f| matches!(f.attr, ElementAttr::EventTokens { .. }));

        let attr = self
            .attributes
            .iter()
            .filter(|f| !matches!(f.attr, ElementAttr::EventTokens { .. }));

        let has_optional_attributes = self.attributes.iter().any(|f| f.maybe);

        let attributes = if has_optional_attributes {
            let attrs = attr.map(|attr| {
                if attr.maybe {
                    quote! {#attr}
                } else {
                    quote! {Some(#attr)}
                }
            });
            quote! {__cx.bump().alloc([ #(#attrs),* ].into_iter().filter_map(|a|a).collect::<Vec<_>>())}
        } else {
            quote! {__cx.bump().alloc([ #(#attr),* ])}
        };

        tokens.append_all(quote! {
            __cx.element(
                dioxus_elements::#name,
                __cx.bump().alloc([ #(#listeners),* ]),
                #attributes,
                __cx.bump().alloc([ #(#children),* ]),
                #key,
            )
        });
    }
}

#[derive(PartialEq, Eq, Clone, Debug, Hash)]
pub enum ElementAttr {
    /// attribute: "valuee {}"
    AttrText { name: Ident, value: IfmtInput },

    /// attribute: true,
    AttrExpression { name: Ident, value: Expr },

    /// "attribute": "value {}"
    CustomAttrText { name: LitStr, value: IfmtInput },

    /// "attribute": true,
    CustomAttrExpression { name: LitStr, value: Expr },

    // /// onclick: move |_| {}
    // EventClosure { name: Ident, closure: ExprClosure },
    /// onclick: {}
    EventTokens { name: Ident, tokens: Expr },
}

impl ElementAttr {
    pub fn start(&self) -> Span {
        match self {
            ElementAttr::AttrText { name, .. } => name.span(),
            ElementAttr::AttrExpression { name, .. } => name.span(),
            ElementAttr::CustomAttrText { name, .. } => name.span(),
            ElementAttr::CustomAttrExpression { name, .. } => name.span(),
            ElementAttr::EventTokens { name, .. } => name.span(),
        }
    }

    pub fn is_expr(&self) -> bool {
        matches!(
            self,
            ElementAttr::AttrExpression { .. }
                | ElementAttr::CustomAttrExpression { .. }
                | ElementAttr::EventTokens { .. }
        )
    }
}

#[derive(PartialEq, Eq, Clone, Debug, Hash)]
pub struct ElementAttrNamed {
    pub maybe: bool,
    pub el_name: Ident,
    pub attr: ElementAttr,
}

impl ToTokens for ElementAttrNamed {
    fn to_tokens(&self, tokens: &mut TokenStream2) {
        let ElementAttrNamed {
            el_name,
            attr,
            maybe,
        } = self;

        tokens.append_all(match attr {
            ElementAttr::AttrText { name, value } => {
<<<<<<< HEAD
                if *maybe{
                    quote!{compile_error!("Expected Option because of the ? in {}?, found formatted string literal.", stringify!(#name));}
                } else{
                    quote! {
                        dioxus_elements::#el_name.#name(__cx, format_args_f!(#value))
                    }
                }
            }
            ElementAttr::AttrExpression { name, value } => {
                if *maybe{
                    quote! {
                        {#value}.map(|value| dioxus_elements::#el_name.#name(__cx, value))
                    }
                } else{
                    quote! {
                        dioxus_elements::#el_name.#name(__cx, #value)
                    }
                }
            }
            ElementAttr::CustomAttrText { name, value } => {
                if *maybe{
                    quote!{compile_error!("Expected Option because of the ? in {}?, found formatted string literal.", stringify!(#name));}
                } else{
                    quote! {
                        __cx.attr( #name, format_args_f!(#value), None, false )
                    }
                }
            }
            ElementAttr::CustomAttrExpression { name, value } => {
                if *maybe{
                    quote! {
                        {#value}.map(|value| __cx.custom_attr( #name, value, None, false ) )
                    }
                } else{
                    quote! {
                        __cx.custom_attr( #name, #value, None, false )
                    }
=======
                quote! {
                    __cx.attr_disciption( dioxus_elements::#el_name::#name, #value)
                }
            }
            ElementAttr::AttrExpression { name, value } => {
                quote! {
                    __cx.attr_disciption( dioxus_elements::#el_name::#name, #value)
                }
            }
            ElementAttr::CustomAttrText { name, value } => {
                quote! {
                    __cx.attr( #name, #value, None, false )
                }
            }
            ElementAttr::CustomAttrExpression { name, value } => {
                quote! {
                    __cx.attr( #name, #value, None, false )
>>>>>>> 62e067ef
                }
            }
            ElementAttr::EventTokens { name, tokens } => {
                quote! {
                    dioxus_elements::on::#name(__cx, #tokens)
                }
            }
        });
    }
}<|MERGE_RESOLUTION|>--- conflicted
+++ resolved
@@ -283,12 +283,11 @@
 
         tokens.append_all(match attr {
             ElementAttr::AttrText { name, value } => {
-<<<<<<< HEAD
                 if *maybe{
                     quote!{compile_error!("Expected Option because of the ? in {}?, found formatted string literal.", stringify!(#name));}
                 } else{
                     quote! {
-                        dioxus_elements::#el_name.#name(__cx, format_args_f!(#value))
+                        __cx.attr_disciption( dioxus_elements::#el_name::#name, #value)
                     }
                 }
             }
@@ -299,7 +298,7 @@
                     }
                 } else{
                     quote! {
-                        dioxus_elements::#el_name.#name(__cx, #value)
+                        __cx.attr_disciption( dioxus_elements::#el_name::#name, #value)
                     }
                 }
             }
@@ -308,7 +307,7 @@
                     quote!{compile_error!("Expected Option because of the ? in {}?, found formatted string literal.", stringify!(#name));}
                 } else{
                     quote! {
-                        __cx.attr( #name, format_args_f!(#value), None, false )
+                        __cx.attr( #name, #value, None, false )
                     }
                 }
             }
@@ -321,25 +320,6 @@
                     quote! {
                         __cx.custom_attr( #name, #value, None, false )
                     }
-=======
-                quote! {
-                    __cx.attr_disciption( dioxus_elements::#el_name::#name, #value)
-                }
-            }
-            ElementAttr::AttrExpression { name, value } => {
-                quote! {
-                    __cx.attr_disciption( dioxus_elements::#el_name::#name, #value)
-                }
-            }
-            ElementAttr::CustomAttrText { name, value } => {
-                quote! {
-                    __cx.attr( #name, #value, None, false )
-                }
-            }
-            ElementAttr::CustomAttrExpression { name, value } => {
-                quote! {
-                    __cx.attr( #name, #value, None, false )
->>>>>>> 62e067ef
                 }
             }
             ElementAttr::EventTokens { name, tokens } => {
