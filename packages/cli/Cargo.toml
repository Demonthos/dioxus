[package]
name = "dioxus-cli"
version = { workspace = true }
authors = ["Jonathan Kelley"]
edition = "2021"
description = "CLI tool for developing, testing, and publishing Dioxus apps"
repository = "https://github.com/DioxusLabs/dioxus/"
license = "MIT OR Apache-2.0"
keywords = ["react", "gui", "cli", "dioxus", "wasm"]

[dependencies]
# cli core
clap = { version = "4.2", features = ["derive"] }
thiserror = { workspace = true }
wasm-bindgen-cli-support = "0.2"
colored = "2.0.0"
dioxus-cli-config = { workspace = true, features = ["cli"] }

# features
log = "0.4.14"
fern = { version = "0.6.0", features = ["colored"] }
serde = { version = "1.0.136", features = ["derive"] }
serde_json = "1.0.79"
toml = {workspace = true}
fs_extra = "1.2.0"
cargo_toml = "0.19.1"
futures-util = { workspace = true }
notify = { version = "5.0.0-pre.16", features = ["serde"] }
html_parser = { workspace = true }
cargo_metadata = "0.18.1"
tokio = { version = "1.16.1", features = ["fs", "sync", "rt", "macros"] }
atty = "0.2.14"
chrono = "0.4.19"
anyhow = "1"
hyper = { workspace = true }
hyper-util = "0.1.3"
hyper-rustls = { workspace = true }
indicatif = "0.17.5"
subprocess = "0.2.9"
rayon = "1.8.0"

axum = { workspace = true, features = ["ws"] }
axum-server = { workspace = true, features = ["tls-rustls"] }
axum-extra = { workspace = true, features = ["typed-header"] }
tower-http = { workspace = true, features = ["full"] }

<<<<<<< HEAD
# walkdir = "2"

# tools download
# dirs = "5.0.1"
# reqwest = { version = "0.11", features = [
#     "rustls-tls",
#     "stream",
#     "trust-dns",
#     "blocking",
# ] }
# flate2 = "1.0.22"
# tar = "0.4.38"
=======
headers = "0.3.7"
walkdir = "2"

# tools download
dirs = "5.0.1"
reqwest = { workspace = true, features = [
    "rustls-tls",
    "stream",
    "trust-dns",
    "blocking",
] }
flate2 = "1.0.22"
tar = "0.4.38"
>>>>>>> 451a8f23
zip = "0.6.2"
tower = { workspace = true }
lazy_static = "1.4.0"

# plugin packages
ctrlc = "3.2.3"
open = "5.0.1"
cargo-generate = "0.19.0"
toml_edit = "0.22.5"
wasmtime = { version = "17.0.0", features = ['component-model'] }
wasmtime-wasi = { version = "17.0.0", features = ['preview2'] }
futures = "0.3.30"
# slab = "0.4.9"
# toml = "0.8.8"
async-trait = "0.1.73"
semver = "1.0"

# bundling
tauri-bundler = { version = "=1.4.*", features = ["native-tls-vendored"] }

# formatting
syn = { version = "2.0" }
prettyplease = { workspace = true }

manganis-cli-support = { workspace = true, features = ["webp", "html"] }

dioxus-autofmt = { workspace = true }
dioxus-check = { workspace = true }
rsx-rosetta = { workspace = true }
dioxus-rsx = { workspace = true }
dioxus-html = { workspace = true, features = ["hot-reload-context"] }
dioxus-core = { workspace = true, features = ["serialize"] }
dioxus-hot-reload = { workspace = true }
interprocess-docfix = { version = "1.2.2" }
<<<<<<< HEAD
gitignore = "1.0.8"
base64 = "0.21.5"
=======
ignore = "0.4.22"
>>>>>>> 451a8f23

[features]
default = []

[[bin]]
path = "src/main.rs"
name = "dx"

[dev-dependencies]
tempfile = "3.3"

[package.metadata.binstall]
pkg-url = "{ repo }/releases/download/v{ version }/dx-{ target }{ archive-suffix }"

[package.metadata.binstall.overrides.x86_64-pc-windows-msvc]
pkg-fmt = "zip"<|MERGE_RESOLUTION|>--- conflicted
+++ resolved
@@ -44,7 +44,8 @@
 axum-extra = { workspace = true, features = ["typed-header"] }
 tower-http = { workspace = true, features = ["full"] }
 
-<<<<<<< HEAD
+headers = "0.3.7"
+
 # walkdir = "2"
 
 # tools download
@@ -57,21 +58,6 @@
 # ] }
 # flate2 = "1.0.22"
 # tar = "0.4.38"
-=======
-headers = "0.3.7"
-walkdir = "2"
-
-# tools download
-dirs = "5.0.1"
-reqwest = { workspace = true, features = [
-    "rustls-tls",
-    "stream",
-    "trust-dns",
-    "blocking",
-] }
-flate2 = "1.0.22"
-tar = "0.4.38"
->>>>>>> 451a8f23
 zip = "0.6.2"
 tower = { workspace = true }
 lazy_static = "1.4.0"
@@ -106,12 +92,9 @@
 dioxus-core = { workspace = true, features = ["serialize"] }
 dioxus-hot-reload = { workspace = true }
 interprocess-docfix = { version = "1.2.2" }
-<<<<<<< HEAD
 gitignore = "1.0.8"
 base64 = "0.21.5"
-=======
 ignore = "0.4.22"
->>>>>>> 451a8f23
 
 [features]
 default = []
