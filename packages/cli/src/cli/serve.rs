use crate::plugin::{plugins_after_command, plugins_before_command};
use dioxus_cli_config::Platform;
use manganis_cli_support::AssetManifest;

use super::*;
<<<<<<< HEAD
use crate::plugin::interface::plugins::main::types::CommandEvent::Serve as ServeEvent;
use std::{fs::create_dir_all, io::Write, path::PathBuf};
=======
use cargo_toml::Dependency::{Detailed, Inherited, Simple};
use std::fs::create_dir_all;
>>>>>>> 30f69862

/// Run the WASM project on dev-server
#[derive(Clone, Debug, Parser)]
#[clap(name = "serve")]
pub struct Serve {
    #[clap(flatten)]
    pub serve: ConfigOptsServe,
}

impl Serve {
    pub async fn serve(self, bin: Option<PathBuf>) -> Result<()> {
        let mut crate_config = dioxus_cli_config::CrateConfig::new(bin)?;
        let serve_cfg = self.serve.clone();

        // change the release state.
        let hot_reload = self.serve.hot_reload || crate_config.dioxus_config.application.hot_reload;
        crate_config.with_hot_reload(hot_reload);
        crate_config.with_cross_origin_policy(self.serve.cross_origin_policy);
        crate_config.with_release(self.serve.release);
        crate_config.with_verbose(self.serve.verbose);

        if let Some(example) = self.serve.example {
            crate_config.as_example(example);
        }

        if let Some(profile) = self.serve.profile {
            crate_config.set_profile(profile);
        }

        if let Some(features) = self.serve.features {
            crate_config.set_features(features);
        }

        if let Some(target) = self.serve.target {
            crate_config.set_target(target);
        }

        crate_config.set_cargo_args(self.serve.cargo_args);

        let mut platform = self.serve.platform;

<<<<<<< HEAD
        plugins_before_command(ServeEvent).await;

        match platform {
            Platform::Web => {
                // start the develop server
                server::web::startup(
                    self.serve.port,
                    crate_config.clone(),
                    self.serve.open,
                    self.serve.skip_assets,
                )
                .await?;
            }
            Platform::Desktop => {
                server::desktop::startup(crate_config.clone(), &serve_cfg).await?;
=======
        if platform.is_none() {
            if let Some(dependency) = &crate_config.manifest.dependencies.get("dioxus") {
                let features = match dependency {
                    Inherited(detail) => detail.features.to_vec(),
                    Detailed(detail) => detail.features.to_vec(),
                    Simple(_) => vec![],
                };

                platform = features
                    .iter()
                    .find_map(|platform| serde_json::from_str(&format!(r#""{}""#, platform)).ok());
>>>>>>> 30f69862
            }
        }

        let platform = platform.unwrap_or(crate_config.dioxus_config.application.default_platform);
        crate_config.extend_with_platform(platform);

        // start the develop server
        use server::{desktop, fullstack, web};
        match platform {
            Platform::Web => web::startup(crate_config.clone(), &serve_cfg).await?,
            Platform::Desktop => desktop::startup(crate_config.clone(), &serve_cfg).await?,
            Platform::Fullstack | Platform::StaticGeneration => {
                fullstack::startup(crate_config.clone(), &serve_cfg).await?
            }
            _ => unreachable!(),
        }

<<<<<<< HEAD
        plugins_after_command(ServeEvent).await;

=======
>>>>>>> 30f69862
        Ok(())
    }

    pub fn regen_dev_page(
        crate_config: &CrateConfig,
        manifest: Option<&AssetManifest>,
    ) -> anyhow::Result<()> {
        let serve_html = gen_page(crate_config, manifest, true);

        let dist_path = crate_config.out_dir();
        if !dist_path.is_dir() {
            create_dir_all(&dist_path)?;
        }
        let index_path = dist_path.join("index.html");
        let mut file = std::fs::File::create(index_path)?;
        file.write_all(serve_html.as_bytes())?;

        Ok(())
    }
}<|MERGE_RESOLUTION|>--- conflicted
+++ resolved
@@ -3,13 +3,10 @@
 use manganis_cli_support::AssetManifest;
 
 use super::*;
-<<<<<<< HEAD
 use crate::plugin::interface::plugins::main::types::CommandEvent::Serve as ServeEvent;
 use std::{fs::create_dir_all, io::Write, path::PathBuf};
-=======
 use cargo_toml::Dependency::{Detailed, Inherited, Simple};
 use std::fs::create_dir_all;
->>>>>>> 30f69862
 
 /// Run the WASM project on dev-server
 #[derive(Clone, Debug, Parser)]
@@ -51,23 +48,8 @@
 
         let mut platform = self.serve.platform;
 
-<<<<<<< HEAD
         plugins_before_command(ServeEvent).await;
 
-        match platform {
-            Platform::Web => {
-                // start the develop server
-                server::web::startup(
-                    self.serve.port,
-                    crate_config.clone(),
-                    self.serve.open,
-                    self.serve.skip_assets,
-                )
-                .await?;
-            }
-            Platform::Desktop => {
-                server::desktop::startup(crate_config.clone(), &serve_cfg).await?;
-=======
         if platform.is_none() {
             if let Some(dependency) = &crate_config.manifest.dependencies.get("dioxus") {
                 let features = match dependency {
@@ -79,7 +61,6 @@
                 platform = features
                     .iter()
                     .find_map(|platform| serde_json::from_str(&format!(r#""{}""#, platform)).ok());
->>>>>>> 30f69862
             }
         }
 
@@ -97,11 +78,8 @@
             _ => unreachable!(),
         }
 
-<<<<<<< HEAD
         plugins_after_command(ServeEvent).await;
 
-=======
->>>>>>> 30f69862
         Ok(())
     }
 
