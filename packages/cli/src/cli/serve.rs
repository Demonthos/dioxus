--- conflicted
+++ resolved
@@ -1,7 +1,4 @@
-<<<<<<< HEAD
 use crate::plugin::{plugins_after_command, plugins_before_command};
-=======
->>>>>>> 53343bfd
 use dioxus_cli_config::Platform;
 use manganis_cli_support::AssetManifest;
 
@@ -51,11 +48,8 @@
             .platform
             .unwrap_or(crate_config.dioxus_config.application.default_platform);
 
-<<<<<<< HEAD
         plugins_before_command(ServeEvent).await;
 
-=======
->>>>>>> 53343bfd
         match platform {
             Platform::Web => {
                 // start the develop server
@@ -66,17 +60,10 @@
                     self.serve.skip_assets,
                 )
                 .await?;
-<<<<<<< HEAD
             }
             Platform::Desktop => {
                 server::desktop::startup(crate_config.clone(), &serve_cfg).await?;
             }
-=======
-            }
-            Platform::Desktop => {
-                server::desktop::startup(crate_config.clone(), &serve_cfg).await?;
-            }
->>>>>>> 53343bfd
             Platform::Fullstack => {
                 server::fullstack::startup(crate_config.clone(), &serve_cfg).await?;
             }
@@ -93,13 +80,7 @@
     ) -> anyhow::Result<()> {
         let serve_html = gen_page(crate_config, manifest, true);
 
-<<<<<<< HEAD
-        let dist_path = crate_config
-            .crate_dir
-            .join(crate_config.dioxus_config.application.out_dir.clone());
-=======
         let dist_path = crate_config.out_dir();
->>>>>>> 53343bfd
         if !dist_path.is_dir() {
             create_dir_all(&dist_path)?;
         }
