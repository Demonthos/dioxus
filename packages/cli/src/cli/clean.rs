--- conflicted
+++ resolved
@@ -19,11 +19,6 @@
             return custom_error!("Cargo clean failed.");
         }
 
-<<<<<<< HEAD
-        let out_dir = crate_config.dioxus_config.application.out_dir;
-        if crate_config.crate_dir.join(&out_dir).is_dir() {
-            remove_dir_all(crate_config.crate_dir.join(&out_dir))?;
-=======
         let out_dir = &crate_config.out_dir();
         if out_dir.is_dir() {
             remove_dir_all(out_dir)?;
@@ -33,7 +28,6 @@
 
         if fullstack_out_dir.is_dir() {
             remove_dir_all(fullstack_out_dir)?;
->>>>>>> 53343bfd
         }
 
         let fullstack_out_dir = crate_config.crate_dir.join(".dioxus");
