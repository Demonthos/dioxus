--- conflicted
+++ resolved
@@ -41,29 +41,17 @@
 
     set_up_logging();
 
-    let bin = get_bin(args.bin);
+    let bin = get_bin(args.bin)?;
 
-<<<<<<< HEAD
     let dioxus_config = DioxusConfig::load(Some(bin.clone()))
-=======
-    if let Ok(bin) = &bin {
-        let _dioxus_config = DioxusConfig::load(Some(bin.clone()))
->>>>>>> 451d935a
         .map_err(|e| anyhow!("Failed to load Dioxus config because: {e}"))?
         .unwrap_or_else(|| {
             log::warn!("You appear to be creating a Dioxus project from scratch; we will use the default config");
             DioxusConfig::default()
         });
 
-<<<<<<< HEAD
     let crate_dir = crate::crate_root()?;
     init_plugins(&dioxus_config, &crate_dir).await?;
-=======
-        #[cfg(feature = "plugin")]
-        PluginManager::init(_dioxus_config.plugin)
-            .map_err(|e| anyhow!("🚫 Plugin system initialization failed: {e}"))?;
-    }
->>>>>>> 451d935a
 
     match args.action {
         Translate(opts) => opts
@@ -71,14 +59,9 @@
             .await
             .map_err(|e| anyhow!("🚫 Translation of HTML into RSX failed: {}", e)),
 
-<<<<<<< HEAD
         Build(opts) => opts
             .build(Some(bin.clone()))
             .await
-=======
-        Build(opts) if bin.is_ok() => opts
-            .build(Some(bin.unwrap().clone()))
->>>>>>> 451d935a
             .map_err(|e| anyhow!("🚫 Building project failed: {}", e)),
 
         Clean(opts) if bin.is_ok() => opts
@@ -98,7 +81,6 @@
             .config()
             .map_err(|e| anyhow!("🚫 Configuring new project failed: {}", e)),
 
-<<<<<<< HEAD
         Plugin(opts) => opts
             .plugin(&dioxus_config)
             .await
@@ -106,15 +88,6 @@
 
         Bundle(opts) => opts
             .bundle(Some(bin.clone()))
-=======
-        Bundle(opts) if bin.is_ok() => opts
-            .bundle(Some(bin.unwrap().clone()))
-            .map_err(|e| anyhow!("🚫 Bundling project failed: {}", e)),
-
-        #[cfg(feature = "plugin")]
-        Plugin(opts) => opts
-            .plugin()
->>>>>>> 451d935a
             .await
             .map_err(|e| anyhow!("🚫 Bundling project failed: {}", e)),
 
@@ -134,14 +107,9 @@
 
             Ok(())
         }
-<<<<<<< HEAD
     }?;
 
     save_plugin_config(bin).await?;
 
     Ok(())
-=======
-        _ => Err(anyhow::anyhow!(bin.unwrap_err())),
-    }
->>>>>>> 451d935a
 }