--- conflicted
+++ resolved
@@ -62,13 +62,8 @@
             .translate()
             .map_err(|e| anyhow!("🚫 Translation of HTML into RSX failed: {}", e)),
 
-<<<<<<< HEAD
-        Build(opts) => opts
-            .build(Some(bin.clone()), None)
-=======
         Build(opts) if bin.is_ok() => opts
-            .build(Some(bin.unwrap().clone()))
->>>>>>> 2853b16c
+            .build(Some(bin.unwrap().clone()), None)
             .map_err(|e| anyhow!("🚫 Building project failed: {}", e)),
 
         Clean(opts) if bin.is_ok() => opts
