use crate::server::Platform;
use crate::{
    cfg::ConfigOptsServe,
    server::{
        output::{print_console_info, PrettierOptions},
        setup_file_watcher,
    },
    BuildResult, CrateConfig, Result,
};
use dioxus_hot_reload::HotReloadMsg;
use dioxus_html::HtmlCtx;
use dioxus_rsx::hot_reload::*;
use interprocess_docfix::local_socket::LocalSocketListener;
use std::{
    process::{Child, Command},
    sync::{Arc, Mutex, RwLock},
};
use tokio::sync::broadcast::{self};

#[cfg(feature = "plugin")]
use plugin::PluginManager;

use super::HotReloadState;

<<<<<<< HEAD
pub async fn startup(config: CrateConfig, serve: &ConfigOptsServe) -> Result<()> {
    startup_with_platform::<DesktopPlatform>(config, serve).await
}

pub(crate) async fn startup_with_platform<P: Platform + Send + 'static>(
    config: CrateConfig,
    serve_cfg: &ConfigOptsServe,
) -> Result<()> {
=======
pub async fn startup(config: CrateConfig) -> Result<()> {
>>>>>>> 60ee8294
    // ctrl-c shutdown checker
    let _crate_config = config.clone();
    let _ = ctrlc::set_handler(move || {
        #[cfg(feature = "plugin")]
        let _ = PluginManager::on_serve_shutdown(&_crate_config);
        std::process::exit(0);
    });

    let hot_reload_state = match config.hot_reload {
        true => {
            let FileMapBuildResult { map, errors } =
                FileMap::<HtmlCtx>::create(config.crate_dir.clone()).unwrap();
<<<<<<< HEAD
=======

            for err in errors {
                log::error!("{}", err);
            }

            let file_map = Arc::new(Mutex::new(map));

            let hot_reload_tx = broadcast::channel(100).0;

            clear_paths();

            Some(HotReloadState {
                messages: hot_reload_tx.clone(),
                file_map: file_map.clone(),
            })
        }
        false => None,
    };

    serve(config, hot_reload_state).await?;
>>>>>>> 60ee8294

            for err in errors {
                log::error!("{}", err);
            }

<<<<<<< HEAD
            let file_map = Arc::new(Mutex::new(map));
=======
/// Start the server without hot reload
pub async fn serve(config: CrateConfig, hot_reload_state: Option<HotReloadState>) -> Result<()> {
    let (child, first_build_result) = start_desktop(&config)?;
    let currently_running_child: RwLock<Child> = RwLock::new(child);
>>>>>>> 60ee8294

            let hot_reload_tx = broadcast::channel(100).0;

            clear_paths();

<<<<<<< HEAD
            Some(HotReloadState {
                messages: hot_reload_tx.clone(),
                file_map: file_map.clone(),
            })
        }
        false => None,
    };

    serve::<P>(config, serve_cfg, hot_reload_state).await?;
=======
            move || {
                let mut current_child = currently_running_child.write().unwrap();
                current_child.kill()?;
                let (child, result) = start_desktop(&config)?;
                *current_child = child;
                Ok(result)
            }
        },
        &config,
        None,
        hot_reload_state.clone(),
    )
    .await?;

    // Print serve info
    print_console_info(
        &config,
        PrettierOptions {
            changed: vec![],
            warnings: first_build_result.warnings,
            elapsed_time: first_build_result.elapsed_time,
        },
        None,
    );

    match hot_reload_state {
        Some(hot_reload_state) => {
            start_desktop_hot_reload(hot_reload_state).await?;
        }
        None => {
            std::future::pending::<()>().await;
        }
    }
>>>>>>> 60ee8294

    Ok(())
}

<<<<<<< HEAD
/// Start the server without hot reload
async fn serve<P: Platform + Send + 'static>(
    config: CrateConfig,
    serve: &ConfigOptsServe,
    hot_reload_state: Option<HotReloadState>,
) -> Result<()> {
    let platform = RwLock::new(P::start(&config, serve)?);

    log::info!("🚀 Starting development server...");

    // We got to own watcher so that it exists for the duration of serve
    // Otherwise full reload won't work.
    let _watcher = setup_file_watcher(
        {
            let config = config.clone();

            move || platform.write().unwrap().rebuild(&config)
        },
        &config,
        None,
        hot_reload_state.clone(),
    )
    .await?;

    match &hot_reload_state {
        Some(hot_reload_state) => {
            // The open interprocess sockets
            start_desktop_hot_reload(hot_reload_state).await?;
        }
        None => {
            std::future::pending::<()>().await;
        }
    }

    Ok(())
}

async fn start_desktop_hot_reload(hot_reload_state: &HotReloadState) -> Result<()> {
=======
async fn start_desktop_hot_reload(hot_reload_state: HotReloadState) -> Result<()> {
>>>>>>> 60ee8294
    match LocalSocketListener::bind("@dioxusin") {
        Ok(local_socket_stream) => {
            let aborted = Arc::new(Mutex::new(false));
            // States
            // The open interprocess sockets
            let channels = Arc::new(Mutex::new(Vec::new()));

            // listen for connections
            std::thread::spawn({
                let file_map = hot_reload_state.file_map.clone();
                let channels = channels.clone();
                let aborted = aborted.clone();
                let _ = local_socket_stream.set_nonblocking(true);
                move || {
                    loop {
                        if let Ok(mut connection) = local_socket_stream.accept() {
                            // send any templates than have changed before the socket connected
                            let templates: Vec<_> = {
                                file_map
                                    .lock()
                                    .unwrap()
                                    .map
                                    .values()
                                    .filter_map(|(_, template_slot)| *template_slot)
                                    .collect()
                            };
                            for template in templates {
                                if !send_msg(
                                    HotReloadMsg::UpdateTemplate(template),
                                    &mut connection,
                                ) {
                                    continue;
                                }
                            }
                            channels.lock().unwrap().push(connection);
                            println!("Connected to hot reloading 🚀");
                        }
                        if *aborted.lock().unwrap() {
                            break;
                        }
                    }
                }
            });

            let mut hot_reload_rx = hot_reload_state.messages.subscribe();

            while let Ok(template) = hot_reload_rx.recv().await {
                let channels = &mut *channels.lock().unwrap();
                let mut i = 0;
                while i < channels.len() {
                    let channel = &mut channels[i];
                    if send_msg(HotReloadMsg::UpdateTemplate(template), channel) {
                        i += 1;
                    } else {
                        channels.remove(i);
                    }
                }
            }
        }
        Err(error) => println!("failed to connect to hot reloading\n{error}"),
    }

    Ok(())
}

fn clear_paths() {
    if cfg!(target_os = "macos") {
        // On unix, if you force quit the application, it can leave the file socket open
        // This will cause the local socket listener to fail to open
        // We check if the file socket is already open from an old session and then delete it
        let paths = ["./dioxusin", "./@dioxusin"];
        for path in paths {
            let path = std::path::PathBuf::from(path);
            if path.exists() {
                let _ = std::fs::remove_file(path);
            }
        }
    }
}

fn send_msg(msg: HotReloadMsg, channel: &mut impl std::io::Write) -> bool {
    if let Ok(msg) = serde_json::to_string(&msg) {
        if channel.write_all(msg.as_bytes()).is_err() {
            return false;
        }
        if channel.write_all(&[b'\n']).is_err() {
            return false;
        }
        true
    } else {
        false
    }
}

fn start_desktop(config: &CrateConfig, skip_assets: bool) -> Result<(Child, BuildResult)> {
    // Run the desktop application
    let result = crate::builder::build_desktop(config, true, skip_assets)?;

    match &config.executable {
        crate::ExecutableType::Binary(name)
        | crate::ExecutableType::Lib(name)
        | crate::ExecutableType::Example(name) => {
            let mut file = config.out_dir.join(name);
            if cfg!(windows) {
                file.set_extension("exe");
            }
            let active = "DIOXUS_ACTIVE";
            let child = Command::new(file.to_str().unwrap())
                .env(active, "true")
                .spawn()?;

            Ok((child, result))
        }
    }
}

pub(crate) struct DesktopPlatform {
    currently_running_child: Child,
    skip_assets: bool,
}

impl Platform for DesktopPlatform {
    fn start(config: &CrateConfig, serve: &ConfigOptsServe) -> Result<Self> {
        let (child, first_build_result) = start_desktop(config, serve.skip_assets)?;

        log::info!("🚀 Starting development server...");

        // Print serve info
        print_console_info(
            config,
            PrettierOptions {
                changed: vec![],
                warnings: first_build_result.warnings,
                elapsed_time: first_build_result.elapsed_time,
            },
            None,
        );

        Ok(Self {
            currently_running_child: child,
            skip_assets: serve.skip_assets,
        })
    }

    fn rebuild(&mut self, config: &CrateConfig) -> Result<BuildResult> {
        self.currently_running_child.kill()?;
        let (child, result) = start_desktop(config, self.skip_assets)?;
        self.currently_running_child = child;
        Ok(result)
    }
}<|MERGE_RESOLUTION|>--- conflicted
+++ resolved
@@ -22,7 +22,6 @@
 
 use super::HotReloadState;
 
-<<<<<<< HEAD
 pub async fn startup(config: CrateConfig, serve: &ConfigOptsServe) -> Result<()> {
     startup_with_platform::<DesktopPlatform>(config, serve).await
 }
@@ -31,9 +30,6 @@
     config: CrateConfig,
     serve_cfg: &ConfigOptsServe,
 ) -> Result<()> {
-=======
-pub async fn startup(config: CrateConfig) -> Result<()> {
->>>>>>> 60ee8294
     // ctrl-c shutdown checker
     let _crate_config = config.clone();
     let _ = ctrlc::set_handler(move || {
@@ -46,8 +42,6 @@
         true => {
             let FileMapBuildResult { map, errors } =
                 FileMap::<HtmlCtx>::create(config.crate_dir.clone()).unwrap();
-<<<<<<< HEAD
-=======
 
             for err in errors {
                 log::error!("{}", err);
@@ -67,76 +61,11 @@
         false => None,
     };
 
-    serve(config, hot_reload_state).await?;
->>>>>>> 60ee8294
-
-            for err in errors {
-                log::error!("{}", err);
-            }
-
-<<<<<<< HEAD
-            let file_map = Arc::new(Mutex::new(map));
-=======
-/// Start the server without hot reload
-pub async fn serve(config: CrateConfig, hot_reload_state: Option<HotReloadState>) -> Result<()> {
-    let (child, first_build_result) = start_desktop(&config)?;
-    let currently_running_child: RwLock<Child> = RwLock::new(child);
->>>>>>> 60ee8294
-
-            let hot_reload_tx = broadcast::channel(100).0;
-
-            clear_paths();
-
-<<<<<<< HEAD
-            Some(HotReloadState {
-                messages: hot_reload_tx.clone(),
-                file_map: file_map.clone(),
-            })
-        }
-        false => None,
-    };
-
     serve::<P>(config, serve_cfg, hot_reload_state).await?;
-=======
-            move || {
-                let mut current_child = currently_running_child.write().unwrap();
-                current_child.kill()?;
-                let (child, result) = start_desktop(&config)?;
-                *current_child = child;
-                Ok(result)
-            }
-        },
-        &config,
-        None,
-        hot_reload_state.clone(),
-    )
-    .await?;
-
-    // Print serve info
-    print_console_info(
-        &config,
-        PrettierOptions {
-            changed: vec![],
-            warnings: first_build_result.warnings,
-            elapsed_time: first_build_result.elapsed_time,
-        },
-        None,
-    );
-
-    match hot_reload_state {
-        Some(hot_reload_state) => {
-            start_desktop_hot_reload(hot_reload_state).await?;
-        }
-        None => {
-            std::future::pending::<()>().await;
-        }
-    }
->>>>>>> 60ee8294
 
     Ok(())
 }
 
-<<<<<<< HEAD
 /// Start the server without hot reload
 async fn serve<P: Platform + Send + 'static>(
     config: CrateConfig,
@@ -152,7 +81,6 @@
     let _watcher = setup_file_watcher(
         {
             let config = config.clone();
-
             move || platform.write().unwrap().rebuild(&config)
         },
         &config,
@@ -161,7 +89,7 @@
     )
     .await?;
 
-    match &hot_reload_state {
+    match hot_reload_state {
         Some(hot_reload_state) => {
             // The open interprocess sockets
             start_desktop_hot_reload(hot_reload_state).await?;
@@ -174,10 +102,7 @@
     Ok(())
 }
 
-async fn start_desktop_hot_reload(hot_reload_state: &HotReloadState) -> Result<()> {
-=======
 async fn start_desktop_hot_reload(hot_reload_state: HotReloadState) -> Result<()> {
->>>>>>> 60ee8294
     match LocalSocketListener::bind("@dioxusin") {
         Ok(local_socket_stream) => {
             let aborted = Arc::new(Mutex::new(false));
