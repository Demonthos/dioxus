--- conflicted
+++ resolved
@@ -91,12 +91,9 @@
     let _guard = AssetConfigDropGuard::new();
     let _manganis_support = ManganisSupportGuard::default();
 
-<<<<<<< HEAD
-=======
     // start to build the assets
     build_assets(config)?;
 
->>>>>>> 30f69862
     let t_start = std::time::Instant::now();
     let _guard = dioxus_cli_config::__private::save_config(config);
 
@@ -202,32 +199,6 @@
         run_wasm_bindgen();
     }
 
-<<<<<<< HEAD
-    // this code will copy all public file to the output dir
-    let copy_options = fs_extra::dir::CopyOptions {
-        overwrite: true,
-        skip_exist: false,
-        buffer_size: 64000,
-        copy_inside: false,
-        content_only: false,
-        depth: 0,
-    };
-    if asset_dir.is_dir() {
-        for entry in std::fs::read_dir(asset_dir)? {
-            let path = entry?.path();
-            if path.is_file() {
-                std::fs::copy(&path, out_dir.join(path.file_name().unwrap()))?;
-            } else {
-                match fs_extra::dir::copy(&path, &out_dir, &copy_options) {
-                    Ok(_) => {}
-                    Err(_e) => {
-                        log::warn!("Error copying dir: {}", _e);
-                    }
-                }
-            }
-        }
-    }
-=======
     // Run wasm-opt if this is a release build
     if config.release {
         tracing::info!("Running optimization with wasm-opt...");
@@ -302,7 +273,6 @@
 
     // this code will copy all public file to the output dir
     copy_assets_dir(config, dioxus_cli_config::Platform::Web)?;
->>>>>>> 30f69862
 
     let assets = if !skip_assets {
         tracing::info!("Processing assets");
@@ -363,10 +333,7 @@
     tracing::info!("🚅 Running build [Desktop] command...");
 
     let t_start = std::time::Instant::now();
-<<<<<<< HEAD
-=======
     build_assets(config)?;
->>>>>>> 30f69862
     let _guard = dioxus_cli_config::__private::save_config(config);
     let _manganis_support = ManganisSupportGuard::default();
     let _guard = AssetConfigDropGuard::new();
@@ -422,38 +389,9 @@
     if !config.out_dir().is_dir() {
         create_dir_all(config.out_dir())?;
     }
-<<<<<<< HEAD
-    copy(res_path, config.out_dir().join(target_file))?;
-
-    // this code will copy all public file to the output dir
-    if config.asset_dir().is_dir() {
-        let copy_options = fs_extra::dir::CopyOptions {
-            overwrite: true,
-            skip_exist: false,
-            buffer_size: 64000,
-            copy_inside: false,
-            content_only: false,
-            depth: 0,
-        };
-
-        for entry in std::fs::read_dir(config.asset_dir())? {
-            let path = entry?.path();
-            if path.is_file() {
-                std::fs::copy(&path, &config.out_dir().join(path.file_name().unwrap()))?;
-            } else {
-                match fs_extra::dir::copy(&path, &config.out_dir(), &copy_options) {
-                    Ok(_) => {}
-                    Err(e) => {
-                        log::warn!("Error copying dir: {}", e);
-                    }
-                }
-            }
-        }
-=======
     let output_path = config.out_dir().join(target_file);
     if let Some(res_path) = &warning_messages.output_location {
         copy(res_path, &output_path)?;
->>>>>>> 30f69862
     }
 
     copy_assets_dir(config, dioxus_cli_config::Platform::Desktop)?;
@@ -701,8 +639,6 @@
     } else {
         *content = content.replace(or_insert_before, &format!("{}{}", with, or_insert_before));
     }
-<<<<<<< HEAD
-=======
 }
 
 // this function will build some assets file
@@ -849,5 +785,4 @@
     // SASS END
 
     Ok(result)
->>>>>>> 30f69862
 }