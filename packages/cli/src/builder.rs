--- conflicted
+++ resolved
@@ -460,10 +460,6 @@
             &style.to_str().unwrap(),
         ))
     }
-<<<<<<< HEAD
-    if config.application.tools.clone().contains_key("tailwindcss") {
-        style_str.push_str("<link rel=\"stylesheet\" href=\"tailwind.css\">\n");
-=======
     if config
         .application
         .tools
@@ -472,7 +468,6 @@
         .contains_key("tailwindcss")
     {
         style_str.push_str("<link rel=\"stylesheet\" href=\"/{base_path}/tailwind.css\">\n");
->>>>>>> f8ce72c6
     }
 
     replace_or_insert_before("{style_include}", &style_str, "</head", &mut html);
