use super::cache::Segment;
use crate::cache::StringCache;
use dioxus_core::RenderReturn;

use dioxus_core::Attribute;
use dioxus_core::{prelude::*, AttributeValue, DynamicNode};
use std::collections::HashMap;
use std::fmt::Write;
use std::sync::Arc;

/// A virtualdom renderer that caches the templates it has seen for faster rendering
#[derive(Default)]
pub struct Renderer {
    /// should we do our best to prettify the output?
    pub pretty: bool,

    /// Control if elements are written onto a new line
    pub newline: bool,

    /// Should we sanitize text nodes? (escape HTML)
    pub sanitize: bool,

    /// Choose to write ElementIDs into elements so the page can be re-hydrated later on
    pub pre_render: bool,

    // Currently not implemented
    // Don't proceed onto new components. Instead, put the name of the component.
    pub skip_components: bool,

    /// A cache of templates that have been rendered
    template_cache: HashMap<&'static str, Arc<StringCache>>,

    /// The current dynamic node id for hydration
    dynamic_node_id: usize,
}

impl Renderer {
    pub fn new() -> Self {
        Self::default()
    }

    pub fn render(&mut self, dom: &VirtualDom) -> String {
        let mut buf = String::new();
        self.render_to(&mut buf, dom).unwrap();
        buf
    }

    pub fn render_to(&mut self, buf: &mut impl Write, dom: &VirtualDom) -> std::fmt::Result {
        self.render_scope(buf, dom, ScopeId::ROOT)
    }

    pub fn render_scope(
        &mut self,
        buf: &mut impl Write,
        dom: &VirtualDom,
        scope: ScopeId,
    ) -> std::fmt::Result {
        // We should never ever run into async or errored nodes in SSR
        // Error boundaries and suspense boundaries will convert these to sync
        if let RenderReturn::Ready(node) = dom.get_scope(scope).unwrap().root_node() {
            self.dynamic_node_id = 0;
            self.render_template(buf, dom, node)?
        };

        Ok(())
    }

    fn render_template(
        &mut self,
        buf: &mut impl Write,
        dom: &VirtualDom,
        template: &VNode,
    ) -> std::fmt::Result {
        let entry = self
            .template_cache
            .entry(template.template.get().name)
            .or_insert_with({
                let prerender = self.pre_render;
                move || Arc::new(StringCache::from_template(template, prerender).unwrap())
            })
            .clone();

        let mut inner_html = None;

        // We need to keep track of the dynamic styles so we can insert them into the right place
        let mut accumulated_dynamic_styles = Vec::new();

        // We need to keep track of the listeners so we can insert them into the right place
        let mut accumulated_listeners = Vec::new();

        for segment in entry.segments.iter() {
            match segment {
                Segment::Attr(idx) => {
                    let attrs = &*template.dynamic_attrs[*idx];
                    for attr in attrs {
                        if attr.name == "dangerous_inner_html" {
                            inner_html = Some(attr);
                        } else if attr.namespace == Some("style") {
                            accumulated_dynamic_styles.push(attr);
                        } else if BOOL_ATTRS.contains(&attr.name) {
                            if truthy(&attr.value) {
                                write_attribute(buf, attr)?;
                            }
                        } else {
                            write_attribute(buf, attr)?;
                        }

                        if self.pre_render {
                            if let AttributeValue::Listener(_) = &attr.value {
                                // The onmounted event doesn't need a DOM listener
                                if attr.name != "onmounted" {
                                    accumulated_listeners.push(attr.name);
                                }
                            }
                        }
                    }
                }
                Segment::Node(idx) => match &template.dynamic_nodes[*idx] {
                    DynamicNode::Component(node) => {
                        if self.skip_components {
                            write!(buf, "<{}><{}/>", node.name, node.name)?;
                        } else {
                            let scope = node.mounted_scope(*idx, template, dom).unwrap();
                            let node = scope.root_node();
                            match node {
                                RenderReturn::Ready(node) => {
                                    self.render_template(buf, dom, node)?
                                }
                                _ => todo!(
                                    "generally, scopes should be sync, only if being traversed"
                                ),
                            }
                        }
                    }
                    DynamicNode::Text(text) => {
                        // in SSR, we are concerned that we can't hunt down the right text node since they might get merged
                        if self.pre_render {
                            write!(buf, "<!--node-id{}-->", self.dynamic_node_id)?;
                            self.dynamic_node_id += 1;
                        }

                        write!(
                            buf,
                            "{}",
                            askama_escape::escape(&text.value, askama_escape::Html)
                        )?;

                        if self.pre_render {
                            write!(buf, "<!--#-->")?;
                        }
                    }
                    DynamicNode::Fragment(nodes) => {
                        for child in nodes {
                            self.render_template(buf, dom, child)?;
                        }
                    }

                    DynamicNode::Placeholder(_) => {
                        if self.pre_render {
                            write!(
                                buf,
                                "<pre data-node-hydration={}></pre>",
                                self.dynamic_node_id
                            )?;
                            self.dynamic_node_id += 1;
                        }
                    }
                },

                Segment::PreRendered(contents) => write!(buf, "{contents}")?,

                Segment::StyleMarker { inside_style_tag } => {
                    if !accumulated_dynamic_styles.is_empty() {
                        // if we are inside a style tag, we don't need to write the style attribute
                        if !*inside_style_tag {
                            write!(buf, " style=\"")?;
                        }
                        for attr in &accumulated_dynamic_styles {
                            write!(buf, "{}:", attr.name)?;
                            write_value_unquoted(buf, &attr.value)?;
                            write!(buf, ";")?;
                        }
                        if !*inside_style_tag {
                            write!(buf, "\"")?;
                        }

                        // clear the accumulated styles
                        accumulated_dynamic_styles.clear();
                    }
                }

                Segment::InnerHtmlMarker => {
                    if let Some(inner_html) = inner_html.take() {
                        let inner_html = &inner_html.value;
                        match inner_html {
                            AttributeValue::Text(value) => write!(buf, "{}", value)?,
                            AttributeValue::Bool(value) => write!(buf, "{}", value)?,
                            AttributeValue::Float(f) => write!(buf, "{}", f)?,
                            AttributeValue::Int(i) => write!(buf, "{}", i)?,
                            _ => {}
                        }
                    }
                }

                Segment::AttributeNodeMarker => {
                    // first write the id
                    write!(buf, "{}", self.dynamic_node_id)?;
                    self.dynamic_node_id += 1;
                    // then write any listeners
                    for name in accumulated_listeners.drain(..) {
                        write!(buf, ",{}:", &name[2..])?;
                        write!(buf, "{}", dioxus_html::event_bubbles(name) as u8)?;
                    }
                }

                Segment::RootNodeMarker => {
                    write!(buf, "{}", self.dynamic_node_id)?;
                    self.dynamic_node_id += 1
                }
            }
        }

        Ok(())
    }
}

#[test]
fn to_string_works() {
    use dioxus::prelude::*;

    fn app() -> Element {
        let dynamic = 123;
        let dyn2 = "</diiiiiiiiv>"; // this should be escaped

        rsx! {
            div { class: "asdasdasd", class: "asdasdasd", id: "id-{dynamic}",
                "Hello world 1 -->"
                "{dynamic}"
                "<-- Hello world 2"
                div { "nest 1" }
                div {}
                div { "nest 2" }
                "{dyn2}"
                for i in (0..5) {
                    div { "finalize {i}" }
                }
            }
        }
    }

    let mut dom = VirtualDom::new(app);
<<<<<<< HEAD
    _ = dom.rebuild(&mut dioxus_core::NoOpMutations);
=======
    dom.rebuild(&mut dioxus_core::NoOpMutations);
>>>>>>> 53343bfd

    let mut renderer = Renderer::new();
    let out = renderer.render(&dom);

    for item in renderer.template_cache.iter() {
        if item.1.segments.len() > 5 {
            assert_eq!(
                item.1.segments,
                vec![
                    PreRendered("<div class=\"asdasdasd asdasdasd\"".into(),),
                    Attr(0,),
                    StyleMarker {
                        inside_style_tag: false,
                    },
                    PreRendered(">".into()),
                    InnerHtmlMarker,
                    PreRendered("Hello world 1 --&gt;".into(),),
                    Node(0,),
                    PreRendered(
                        "&lt;-- Hello world 2<div>nest 1</div><div></div><div>nest 2</div>".into(),
                    ),
                    Node(1,),
                    Node(2,),
                    PreRendered("</div>".into(),),
                ]
            );
        }
    }

    use Segment::*;

    assert_eq!(out, "<div class=\"asdasdasd asdasdasd\" id=\"id-123\">Hello world 1 --&gt;123&lt;-- Hello world 2<div>nest 1</div><div></div><div>nest 2</div>&lt;/diiiiiiiiv&gt;<div>finalize 0</div><div>finalize 1</div><div>finalize 2</div><div>finalize 3</div><div>finalize 4</div></div>");
}

#[test]
fn empty_for_loop_works() {
    use dioxus::prelude::*;

    fn app() -> Element {
        rsx! {
            div { class: "asdasdasd",
                for _ in (0..5) {

                }
            }
        }
    }

    let mut dom = VirtualDom::new(app);
<<<<<<< HEAD
    _ = dom.rebuild(&mut dioxus_core::NoOpMutations);
=======
    dom.rebuild(&mut dioxus_core::NoOpMutations);
>>>>>>> 53343bfd

    let mut renderer = Renderer::new();
    let out = renderer.render(&dom);

    for item in renderer.template_cache.iter() {
        if item.1.segments.len() > 5 {
            assert_eq!(
                item.1.segments,
                vec![
                    PreRendered("<div class=\"asdasdasd\"".into(),),
                    Attr(0,),
                    StyleMarker {
                        inside_style_tag: false,
                    },
                    PreRendered(">".into()),
                    InnerHtmlMarker,
                    PreRendered("</div>".into(),),
                ]
            );
        }
    }

    use Segment::*;

    assert_eq!(out, "<div class=\"asdasdasd\"></div>");
}

#[test]
fn empty_render_works() {
    use dioxus::prelude::*;

    fn app() -> Element {
        rsx! {}
    }

    let mut dom = VirtualDom::new(app);
<<<<<<< HEAD
    _ = dom.rebuild(&mut dioxus_core::NoOpMutations);
=======
    dom.rebuild(&mut dioxus_core::NoOpMutations);
>>>>>>> 53343bfd

    let mut renderer = Renderer::new();
    let out = renderer.render(&dom);

    for item in renderer.template_cache.iter() {
        if item.1.segments.len() > 5 {
            assert_eq!(item.1.segments, vec![]);
        }
    }
    assert_eq!(out, "");
}

pub(crate) const BOOL_ATTRS: &[&str] = &[
    "allowfullscreen",
    "allowpaymentrequest",
    "async",
    "autofocus",
    "autoplay",
    "checked",
    "controls",
    "default",
    "defer",
    "disabled",
    "formnovalidate",
    "hidden",
    "ismap",
    "itemscope",
    "loop",
    "multiple",
    "muted",
    "nomodule",
    "novalidate",
    "open",
    "playsinline",
    "readonly",
    "required",
    "reversed",
    "selected",
    "truespeed",
    "webkitdirectory",
];

pub(crate) fn str_truthy(value: &str) -> bool {
    !value.is_empty() && value != "0" && value.to_lowercase() != "false"
}

pub(crate) fn truthy(value: &AttributeValue) -> bool {
    match value {
        AttributeValue::Text(value) => str_truthy(value),
        AttributeValue::Bool(value) => *value,
        AttributeValue::Int(value) => *value != 0,
        AttributeValue::Float(value) => *value != 0.0,
        _ => false,
    }
}

pub(crate) fn write_attribute(buf: &mut impl Write, attr: &Attribute) -> std::fmt::Result {
    let name = &attr.name;
    match &attr.value {
        AttributeValue::Text(value) => write!(buf, " {name}=\"{value}\""),
        AttributeValue::Bool(value) => write!(buf, " {name}={value}"),
        AttributeValue::Int(value) => write!(buf, " {name}={value}"),
        AttributeValue::Float(value) => write!(buf, " {name}={value}"),
        _ => Ok(()),
    }
}

pub(crate) fn write_value_unquoted(
    buf: &mut impl Write,
    value: &AttributeValue,
) -> std::fmt::Result {
    match value {
        AttributeValue::Text(value) => write!(buf, "{}", value),
        AttributeValue::Bool(value) => write!(buf, "{}", value),
        AttributeValue::Int(value) => write!(buf, "{}", value),
        AttributeValue::Float(value) => write!(buf, "{}", value),
        _ => Ok(()),
    }
}<|MERGE_RESOLUTION|>--- conflicted
+++ resolved
@@ -249,11 +249,7 @@
     }
 
     let mut dom = VirtualDom::new(app);
-<<<<<<< HEAD
-    _ = dom.rebuild(&mut dioxus_core::NoOpMutations);
-=======
     dom.rebuild(&mut dioxus_core::NoOpMutations);
->>>>>>> 53343bfd
 
     let mut renderer = Renderer::new();
     let out = renderer.render(&dom);
@@ -303,11 +299,7 @@
     }
 
     let mut dom = VirtualDom::new(app);
-<<<<<<< HEAD
-    _ = dom.rebuild(&mut dioxus_core::NoOpMutations);
-=======
     dom.rebuild(&mut dioxus_core::NoOpMutations);
->>>>>>> 53343bfd
 
     let mut renderer = Renderer::new();
     let out = renderer.render(&dom);
@@ -344,11 +336,7 @@
     }
 
     let mut dom = VirtualDom::new(app);
-<<<<<<< HEAD
-    _ = dom.rebuild(&mut dioxus_core::NoOpMutations);
-=======
     dom.rebuild(&mut dioxus_core::NoOpMutations);
->>>>>>> 53343bfd
 
     let mut renderer = Renderer::new();
     let out = renderer.render(&dom);
