--- conflicted
+++ resolved
@@ -17,10 +17,9 @@
 rustc-hash = "1.1.0"
 lru  = { workspace = true }
 tracing = { workspace = true }
-<<<<<<< HEAD
-http = "0.2.9"
-async-trait = "0.1.58"
-serde_json = { version = "1.0" }
+http = { workspace = true }
+async-trait = { workspace = true }
+serde_json = { workspace = true }
 chrono = { verison = "0.4.34", optional = true }
 
 [target.'cfg(target_arch = "wasm32")'.dependencies]
@@ -28,12 +27,6 @@
 
 [target.'cfg(not(target_arch = "wasm32"))'.dependencies]
 tokio = { version = "1.28", features = ["fs", "io-util"], optional = true }
-=======
-http = { workspace = true }
-tokio = { version = "1.28", features = ["fs", "io-util"], optional = true }
-async-trait = { workspace = true }
-serde_json = { workspace = true }
->>>>>>> 3fef42a4
 
 [dev-dependencies]
 dioxus = { workspace = true }
