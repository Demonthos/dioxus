--- conflicted
+++ resolved
@@ -5,10 +5,6 @@
     use_hook(|| {
         try_consume_context::<T>()
             // If no context is provided, create a new one at the root
-<<<<<<< HEAD
-            .unwrap_or_else(|| provide_root_context(new()).expect(" A runtime to exist"))
-=======
             .unwrap_or_else(|| provide_root_context(new()))
->>>>>>> 53343bfd
     })
 }