--- conflicted
+++ resolved
@@ -86,30 +86,16 @@
     #[cfg(debug_assertions)]
     let caller = std::panic::Location::caller();
 
-<<<<<<< HEAD
-    let signal = use_hook(|| {
-=======
     // todo: (jon)
     // By default, we want to unsubscribe the current component from the signal on every render
     // any calls to .read() in the body will re-subscribe the component to the signal
     // use_before_render(move || signal.unsubscribe(current_scope_id().unwrap()));
 
     use_hook(|| {
->>>>>>> 53343bfd
         Signal::new_with_caller(
             f(),
             #[cfg(debug_assertions)]
             caller,
         )
-<<<<<<< HEAD
-    });
-
-    // By default, we want to unsubscribe the current component from the signal on every render
-    // any calls to .read() in the body will re-subscribe the component to the signal
-    use_before_render(move || signal.unsubscribe(current_scope_id().unwrap()));
-
-    signal
-=======
     })
->>>>>>> 53343bfd
 }