[workspace]
resolver = "2"
members = [
    "packages/dioxus",
    "packages/dioxus-lib",
    "packages/core",
    "packages/cli",
    "packages/cli-config",
    "packages/core-macro",
    "packages/config-macro",
    "packages/router-macro",
    "packages/extension",
    "packages/router",
    "packages/html",
    "packages/html-internal-macro",
    "packages/hooks",
    "packages/web",
    "packages/ssr",
    "packages/desktop",
    "packages/mobile",
    "packages/interpreter",
    "packages/liveview",
    "packages/autofmt",
    "packages/check",
    "packages/rsx",
    "packages/rsx-rosetta",
    "packages/generational-box",
    "packages/signals",
    "packages/hot-reload",
    "packages/fullstack",
    "packages/server-macro",
    "packages/fullstack/examples/axum-hello-world",
    "packages/fullstack/examples/axum-router",
    "packages/fullstack/examples/axum-streaming",
    "packages/fullstack/examples/axum-desktop",
    "packages/fullstack/examples/axum-auth",
    "packages/fullstack/examples/static-hydrated",
    # Full project examples
    "examples/tailwind",
    "examples/PWA-example",
    # "examples/openid_connect_demo",
    # Playwright tests
    "packages/playwright-tests/liveview",
    "packages/playwright-tests/web",
    "packages/playwright-tests/fullstack",
]
exclude = ["examples/mobile_demo", "examples/openid_connect_demo"]

[workspace.package]
version = "0.5.0-alpha.0"

# dependencies that are shared across packages
[workspace.dependencies]
dioxus = { path = "packages/dioxus", version = "0.5.0-alpha.0" }
dioxus-lib = { path = "packages/dioxus-lib", version = "0.5.0-alpha.0" }
dioxus-core = { path = "packages/core", version = "0.5.0-alpha.0" }
dioxus-core-macro = { path = "packages/core-macro", version = "0.5.0-alpha.0" }
dioxus-config-macro = { path = "packages/config-macro", version = "0.5.0-alpha.0" }
dioxus-router = { path = "packages/router", version = "0.5.0-alpha.0" }
dioxus-router-macro = { path = "packages/router-macro", version = "0.5.0-alpha.0" }
dioxus-html = { path = "packages/html", version = "0.5.0-alpha.0" }
dioxus-html-internal-macro = { path = "packages/html-internal-macro", version = "0.5.0-alpha.0" }
dioxus-hooks = { path = "packages/hooks", version = "0.5.0-alpha.0" }
dioxus-web = { path = "packages/web", version = "0.5.0-alpha.0" }
dioxus-ssr = { path = "packages/ssr", version = "0.5.0-alpha.0", default-features = false }
dioxus-desktop = { path = "packages/desktop", version = "0.5.0-alpha.0" }
dioxus-mobile = { path = "packages/mobile", version = "0.5.0-alpha.0" }
dioxus-interpreter-js = { path = "packages/interpreter", version = "0.5.0-alpha.0" }
<<<<<<< HEAD
dioxus-liveview = { path = "packages/liveview", version = "0.5.0-alpha.0" }
dioxus-autofmt = { path = "packages/autofmt", version = "0.5.0-alpha.0" }
dioxus-check = { path = "packages/check", version = "0.5.0-alpha.0" }
dioxus-rsx = { path = "packages/rsx", version = "0.5.0-alpha.0" }
dioxus-tui = { path = "packages/dioxus-tui", version = "0.5.0-alpha.0" }
plasmo = { path = "packages/plasmo", version = "0.5.0-alpha.0" }
dioxus-native-core = { path = "packages/native-core", version = "0.5.0-alpha.0" }
dioxus-native-core-macro = { path = "packages/native-core-macro", version = "0.5.0-alpha.0" }
=======
dioxus-liveview = { path = "packages/liveview", version = "0.5.0-alpha.0"  }
dioxus-autofmt = { path = "packages/autofmt", version = "0.5.0-alpha.0"  }
dioxus-check = { path = "packages/check", version = "0.5.0-alpha.0"  }
dioxus-rsx = { path = "packages/rsx", version = "0.5.0-alpha.0"  }
>>>>>>> f79a8c06
rsx-rosetta = { path = "packages/rsx-rosetta", version = "0.5.0-alpha.0" }
dioxus-signals = { path = "packages/signals", version = "0.5.0-alpha.0" }
dioxus-cli-config = { path = "packages/cli-config", version = "0.5.0-alpha.0" }
generational-box = { path = "packages/generational-box", version = "0.5.0-alpha.0" }
dioxus-hot-reload = { path = "packages/hot-reload", version = "0.5.0-alpha.0" }
dioxus-fullstack = { path = "packages/fullstack", version = "0.5.0-alpha.0" }
dioxus_server_macro = { path = "packages/server-macro", version = "0.5.0-alpha.0", default-features = false }
dioxus-ext = { path = "packages/extension", version = "0.4.0" }
tracing = "0.1.37"
tracing-futures = "0.2.5"
toml = "0.8"
tokio = "1.28"
slab = "0.4.2"
futures-channel = "0.3.21"
futures-util = { version = "0.3", default-features = false }
rustc-hash = "1.1.0"
wasm-bindgen = "0.2.92"
html_parser = "0.7.0"
thiserror = "1.0.40"
prettyplease = { package = "prettier-please", version = "0.2", features = [
    "verbatim",
] }
manganis-cli-support = { version = "0.2.1", features = [
    "html",
] }
manganis = { version = "0.2.1" }

interprocess = { version = "1.2.1" }
# interprocess = { git = "https://github.com/kotauskas/interprocess" }

lru = "0.12.2"
async-trait = "0.1.77"
axum = "0.7.0"
axum-server = { version = "0.6.0", default-features = false }
tower = "0.4.13"
http = "1.0.0"
tower-http = "0.5.1"
hyper = "1.0.0"
hyper-rustls = "0.26.0"
serde_json = "1.0.61"
serde = "1.0.61"
syn = "2.0"
quote = "1.0"
proc-macro2 = "1.0"
axum_session = "0.12.1"
axum_session_auth = "0.12.1"
axum-extra = "0.9.2"
reqwest = "0.11.24"
owo-colors = "4.0.0"

# Enable a small amount of optimization in debug mode
[profile.cli-dev]
inherits = "dev"
opt-level = 1

# Enable high optimizations for dependencies (incl. Bevy), but not for our code:
[profile.cli-dev.package."*"]
opt-level = 3


# This is a "virtual package"
# It is not meant to be published, but is used so "cargo run --example XYZ" works properly
[package]
name = "dioxus-examples"
version = "0.5.0-alpha.0"
authors = ["Jonathan Kelley"]
edition = "2021"
description = "Top level crate for the Dioxus repository"
license = "MIT OR Apache-2.0"
repository = "https://github.com/DioxusLabs/dioxus/"
homepage = "https://dioxuslabs.com"
documentation = "https://dioxuslabs.com"
keywords = ["dom", "ui", "gui", "react", "wasm"]
rust-version = "1.60.0"
publish = false

[dependencies]
manganis = { workspace = true, optional = true }
reqwest = { version = "0.11.9", features = ["json"], optional = true }
http-range = { version = "0.1.5", optional = true }

[dev-dependencies]
dioxus = { workspace = true, features = ["router"] }
dioxus-ssr = { workspace = true }
futures-util = "0.3.21"
separator = "0.4.1"
serde = { version = "1.0.136", features = ["derive"] }
serde_json = "1.0.79"
rand = { version = "0.8.4", features = ["small_rng"] }
form_urlencoded = "1.2.0"

[target.'cfg(target_arch = "wasm32")'.dev-dependencies]
getrandom = { version = "0.2.12", features = ["js"] }
tokio = { version = "1.16.1", default-features = false, features = [
    "sync",
    "macros",
    "io-util",
    "rt",
    "time",
] }

[target.'cfg(not(target_arch = "wasm32"))'.dev-dependencies]
tokio = { version = "1.16.1", features = ["full"] }

# To make most examples faster to compile, we split out assets and http-related stuff
# This trims off like 270 dependencies, leading to a significant speedup in compilation time
[features]
liveview = ["dioxus/liveview"]
fullstack = ["dioxus/fullstack"]
axum = ["dioxus/axum"]
server = ["dioxus/axum"]
default = ["dioxus/desktop"]
web = ["dioxus/web"]
collect-assets = ["manganis"]
http = ["reqwest", "http-range"]

[[example]]
name = "login_form"
required-features = ["http"]

[[example]]
name = "dog_app"
required-features = ["http"]

[[example]]
name = "video_stream"
required-features = ["http"]

[[example]]
name = "suspense"
required-features = ["http"]

[[example]]
name = "weather_app"
required-features = ["http"]

[[example]]
name = "image_generator_openai"
required-features = ["http"]<|MERGE_RESOLUTION|>--- conflicted
+++ resolved
@@ -66,21 +66,10 @@
 dioxus-desktop = { path = "packages/desktop", version = "0.5.0-alpha.0" }
 dioxus-mobile = { path = "packages/mobile", version = "0.5.0-alpha.0" }
 dioxus-interpreter-js = { path = "packages/interpreter", version = "0.5.0-alpha.0" }
-<<<<<<< HEAD
 dioxus-liveview = { path = "packages/liveview", version = "0.5.0-alpha.0" }
 dioxus-autofmt = { path = "packages/autofmt", version = "0.5.0-alpha.0" }
 dioxus-check = { path = "packages/check", version = "0.5.0-alpha.0" }
 dioxus-rsx = { path = "packages/rsx", version = "0.5.0-alpha.0" }
-dioxus-tui = { path = "packages/dioxus-tui", version = "0.5.0-alpha.0" }
-plasmo = { path = "packages/plasmo", version = "0.5.0-alpha.0" }
-dioxus-native-core = { path = "packages/native-core", version = "0.5.0-alpha.0" }
-dioxus-native-core-macro = { path = "packages/native-core-macro", version = "0.5.0-alpha.0" }
-=======
-dioxus-liveview = { path = "packages/liveview", version = "0.5.0-alpha.0"  }
-dioxus-autofmt = { path = "packages/autofmt", version = "0.5.0-alpha.0"  }
-dioxus-check = { path = "packages/check", version = "0.5.0-alpha.0"  }
-dioxus-rsx = { path = "packages/rsx", version = "0.5.0-alpha.0"  }
->>>>>>> f79a8c06
 rsx-rosetta = { path = "packages/rsx-rosetta", version = "0.5.0-alpha.0" }
 dioxus-signals = { path = "packages/signals", version = "0.5.0-alpha.0" }
 dioxus-cli-config = { path = "packages/cli-config", version = "0.5.0-alpha.0" }
