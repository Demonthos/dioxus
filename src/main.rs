use clap::Parser;
<<<<<<< HEAD
use dioxus_cli::{*, plugin::{PluginManager, PluginConfig}};
=======
use dioxus_cli::*;
use std::process::exit;
>>>>>>> e6650dee

#[tokio::main]
async fn main() -> Result<()> {
    let args = Cli::parse();
    set_up_logging();

    let plugin_manager = PluginManager::init(&PluginConfig {
        available: true,
        required: vec![],
    }).unwrap();

    match args.action {
        Commands::Translate(opts) => {
            if let Err(e) = opts.translate() {
                log::error!("🚫 Translate failed: {}", e);
                exit(1);
            }
        }

        Commands::Build(opts) => {
            if let Err(e) = opts.build(plugin_manager) {
                log::error!("🚫 Build project failed: {}", e);
                exit(1);
            }
        }

        Commands::Clean(opts) => {
            if let Err(e) = opts.clean() {
                log::error!("🚫 Clean project failed: {}", e);
                exit(1);
            }
        }

        Commands::Serve(opts) => {
            if let Err(e) = opts.serve(plugin_manager).await {
                log::error!("🚫 Serve startup failed: {}", e);
                exit(1);
            }
        }

        Commands::Create(opts) => {
            if let Err(e) = opts.create() {
                log::error!("🚫 Create project failed: {}", e);
                exit(1);
            }
        }

        Commands::Config(opts) => {
            if let Err(e) = opts.config() {
                log::error!("config error: {}", e);
                exit(1);
            }
        }

<<<<<<< HEAD
        Commands::Plugin(opts) => {
            if let Err(e) = opts.plugin().await {
                log::error!("plugin error: {}", e);
=======
        Commands::Tool(opts) => {
            if let Err(e) = opts.tool().await {
                log::error!("tool error: {}", e);
                exit(1);
>>>>>>> e6650dee
            }
        }
    }

    Ok(())
}<|MERGE_RESOLUTION|>--- conflicted
+++ resolved
@@ -1,10 +1,6 @@
 use clap::Parser;
-<<<<<<< HEAD
 use dioxus_cli::{*, plugin::{PluginManager, PluginConfig}};
-=======
-use dioxus_cli::*;
 use std::process::exit;
->>>>>>> e6650dee
 
 #[tokio::main]
 async fn main() -> Result<()> {
@@ -59,16 +55,9 @@
             }
         }
 
-<<<<<<< HEAD
         Commands::Plugin(opts) => {
             if let Err(e) = opts.plugin().await {
-                log::error!("plugin error: {}", e);
-=======
-        Commands::Tool(opts) => {
-            if let Err(e) = opts.tool().await {
                 log::error!("tool error: {}", e);
-                exit(1);
->>>>>>> e6650dee
             }
         }
     }
