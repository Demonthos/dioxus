<<<<<<< HEAD
use crate::{cfg::ConfigOptsServe, gen_page, server, CrateConfig};
use std::{
    io::Write,
    path::PathBuf,
    process::{Command, Stdio},
};
use structopt::StructOpt;
=======
use super::*;
>>>>>>> 97abba4e

/// Run the WASM project on dev-server
#[derive(Clone, Debug, Parser)]
#[clap(name = "serve")]
pub struct Serve {
    #[clap(flatten)]
    pub serve: ConfigOptsServe,
}

impl Serve {
    pub async fn serve(self) -> Result<()> {
        let mut crate_config = crate::CrateConfig::new()?;

        // change the relase state.
        crate_config.with_release(self.serve.release);

        if self.serve.example.is_some() {
            crate_config.as_example(self.serve.example.unwrap());
        }

        let platform = self.serve.platform.unwrap_or_else(|| {
            crate_config
                .dioxus_config
                .application
                .default_platform
                .clone()
        });

        match platform.as_str() {
            "web" => {
                crate::builder::build(&crate_config)?;
            }
            "desktop" => {
                crate::builder::build_desktop(&crate_config, true)?;

                match &crate_config.executable {
                    crate::ExecutableType::Binary(name)
                    | crate::ExecutableType::Lib(name)
                    | crate::ExecutableType::Example(name) => {
                        let mut file = crate_config.out_dir.join(name);
                        if cfg!(windows) {
                            file.set_extension("exe");
                        }
                        Command::new(
                            crate_config
                                .out_dir
                                .join(file)
                                .to_str()
                                .unwrap()
                                .to_string(),
                        )
                        .stdout(Stdio::inherit())
                        .output()?;
                    }
                }
                return Ok(());
            }
            _ => {
                return custom_error!("Unsoppurt platform target.");
            }
        }

        // generate dev-index page
        Serve::regen_dev_page(&crate_config)?;

        // start the develop server
        server::startup(crate_config.clone()).await?;

        Ok(())
    }

    pub fn regen_dev_page(crate_config: &CrateConfig) -> Result<()> {
        let serve_html = gen_page(&crate_config.dioxus_config, true);

        let mut file = std::fs::File::create(
            crate_config
                .crate_dir
                .join(
                    crate_config
                        .dioxus_config
                        .application
                        .out_dir
                        .clone()
                        .unwrap_or_else(|| PathBuf::from("dist")),
                )
                .join("index.html"),
        )?;
        file.write_all(serve_html.as_bytes())?;

        Ok(())
    }
}<|MERGE_RESOLUTION|>--- conflicted
+++ resolved
@@ -1,14 +1,9 @@
-<<<<<<< HEAD
-use crate::{cfg::ConfigOptsServe, gen_page, server, CrateConfig};
 use std::{
     io::Write,
     path::PathBuf,
     process::{Command, Stdio},
 };
-use structopt::StructOpt;
-=======
 use super::*;
->>>>>>> 97abba4e
 
 /// Run the WASM project on dev-server
 #[derive(Clone, Debug, Parser)]
