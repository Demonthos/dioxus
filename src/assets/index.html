<html>
  <head>
    <title>{app_title}</title>
    <meta content="text/html;charset=utf-8" http-equiv="Content-Type" />
    <meta name="viewport" content="width=device-width, initial-scale=1">
    <meta charset="UTF-8" />
    {style_include}
<<<<<<< HEAD
=======

>>>>>>> 4141e4c6
  </head>
  <body>
    <div id="main"></div>
    <script type="module">
      import init from "./assets/dioxus/{app_name}.js";
      init("./assets/dioxus/{app_name}_bg.wasm");
    </script>
    {script_include}
  </body>
</html><|MERGE_RESOLUTION|>--- conflicted
+++ resolved
@@ -5,10 +5,6 @@
     <meta name="viewport" content="width=device-width, initial-scale=1">
     <meta charset="UTF-8" />
     {style_include}
-<<<<<<< HEAD
-=======
-
->>>>>>> 4141e4c6
   </head>
   <body>
     <div id="main"></div>
